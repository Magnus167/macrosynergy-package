import unittest
import random
import numpy as np
import pandas as pd
from collections import deque

from tests.simulate import make_qdf
from macrosynergy.panel.historic_vol import *
from macrosynergy.management.shape_dfs import reduce_df


class TestAll(unittest.TestCase):

    def dataframe_generator(self):

        self.cids : List[str] = ['AUD', 'CAD', 'GBP']
        self.xcats : List[str] = ['CRY', 'XR']

        df_cids = pd.DataFrame(index=self.cids,
                               columns=['earliest', 'latest', 'mean_add', 'sd_mult'])
        df_cids.loc['AUD', :] = ['2010-01-01', '2020-12-31', 0.5, 2]
        df_cids.loc['CAD', :] = ['2011-01-01', '2020-11-30', 0, 1]
        df_cids.loc['GBP', :] = ['2012-01-01', '2020-11-30', -0.2, 0.5]

        df_xcats = pd.DataFrame(index=self.xcats,
                                columns=['earliest', 'latest', 'mean_add', 'sd_mult',
                                         'ar_coef', 'back_coef'])

        df_xcats.loc['CRY', :] = ['2011-01-01', '2020-10-30', 1, 2, 0.9, 0.5]
        df_xcats.loc['XR', :] = ['2010-01-01', '2020-12-31', 0, 1, 0, 0.3]

        dfd = make_qdf(df_cids, df_xcats, back_ar=0.75)
        self.dfd : pd.DataFrame = dfd

    def test_expo_weights(self):
        lback_periods = 21
        half_life = 11
        w_series = expo_weights(lback_periods, half_life)

        self.assertIsInstance(w_series, np.ndarray)
        self.assertTrue(len(w_series) == lback_periods)  # Check correct length.
        # Check that weights add up to zero.
        self.assertTrue(sum(w_series) - 1.0 < 0.00000001)
        # Check that weights array is monotonic.
        self.assertTrue(all(w_series == sorted(w_series)))

    def test_expo_std(self):
        lback_periods = 21
        half_life = 11
        w_series = expo_weights(lback_periods, half_life)

        with self.assertRaises(AssertionError):
            data = np.random.randint(0, 25, size=lback_periods + 1)
            expo_std(data, w_series, False)

        data = np.random.randint(0, 25, size=lback_periods)
        output = expo_std(data, w_series, False)
        self.assertIsInstance(output, float)  # check type

        arr = np.array([i for i in range(1, 11)])
        pd_ewm = pd.Series(arr).ewm(halflife=5, min_periods=10).mean()[9]
        s_weights = expo_weights(len(arr), 5)
        output_expo = expo_std(arr, s_weights, True)
        self.assertAlmostEqual(output_expo, pd_ewm)  # Check value consistent with pandas calculation.

        arr = np.array([0, 0, -7, 0, 0, 0, 0, 0, 0])
        s_weights = expo_weights(len(arr), 5)
        output_expo = expo_std(arr, s_weights, True)
        # Check if single non-zero value becomes average.
        self.assertEqual(output_expo, 7)

    def test_flat_std(self):
        data = [2, -11, 9, -3, 1, 17, 19]
        output_flat = float(flat_std(data, remove_zeros=False))
        output_flat = round(output_flat, ndigits=6)
        data = [abs(elem) for elem in data]
        output_test = round(sum(data) / len(data), 6)
        self.assertEqual(output_flat, output_test)  # test correct average

        lback_periods = 21
        data = np.random.randint(0, 25, size=lback_periods)

        output = flat_std(data, True)
        self.assertIsInstance(output, float)  # test type
        
    def test_get_cycles(self):
        daterange1 = pd.bdate_range(start="2023-01-28", end="2023-02-02")
        test_case_1 = pd.DataFrame({"real_date": pd.Series(daterange1)})
        # NOTE: get_cycles(freq=...) is case insensitive
        test_result_1 = get_cycles(test_case_1, freq="M")
        # expected results : 2023-01-31 (last of cycle), last index

        expc_vals = set(
            np.array(
                [pd.Timestamp("2023-01-31"), daterange1[-1]], dtype="datetime64[ns]"
            ).tolist()
        )
        test_vals = set(test_case_1[test_result_1]["real_date"].values.tolist())
        self.assertEqual(expc_vals, test_vals)

        daterange2 = pd.bdate_range(start="2023-03-20", end="2023-07-10")
        test_case_2 = pd.DataFrame({"real_date": pd.Series(daterange2)})
        test_result_2 = get_cycles(test_case_2, freq="q")
        # expected results : 2023-03-31 (last of cycle), 2023-06-30 (last of cycle), last index

        expc_vals = set(
            np.array(
                [pd.Timestamp("2023-03-31"), pd.Timestamp("2023-06-30"), daterange2[-1]],
                dtype="datetime64[ns]",
            ).tolist()
        )
        test_vals = set(test_case_2[test_result_2]["real_date"].values.tolist())
        self.assertEqual(expc_vals, test_vals)

        daterange3 = pd.bdate_range(start="2000-01-01", end="2023-07-10")
        test_case_3 = pd.DataFrame({"real_date": pd.Series(daterange3)})
        test_result_3 = get_cycles(test_case_3, freq="m")

        # expc_vals = set(
        # print(test_case_3[test_result_3]["real_date"].values.tolist())
        expc_vals = []
        r_start_date = pd.Timestamp("2000-01-01")
        r_end_date = pd.Timestamp("2023-07-10")

        expc_no_cycles = (r_end_date.year - r_start_date.year) * 12 + (
            r_end_date.month - r_start_date.month
        )
        self.assertEqual(
            int(expc_no_cycles), int(sum(test_result_3) - 1)
        )  # -1 as last index is always True

        test_vals = [
            [pd.Timestamp("2023-01-31"), True],
            [pd.Timestamp("2016-02-29"), True],
            # [pd.Timestamp("2023-02-29"), False],
            # this timestamp doesn't exist and will raise an Exception
            [pd.Timestamp("2023-02-28"), True],
            [pd.Timestamp("2023-03-20"), False],
            [pd.Timestamp("2005-12-30"), True],
            [pd.Timestamp("2000-12-29"), True],
        ]
        for tval in test_vals:
            self.assertEqual(
                test_result_3[test_case_3["real_date"] == tval[0]].values[0], tval[1]
            )



    def test_historic_vol(self):

        self.dataframe_generator()
        xcat = 'XR'

        lback_periods = 21
        half_life = 14        
        df_output = historic_vol(self.dfd, xcat, self.cids, lback_periods=lback_periods,
                                 lback_meth='xma', half_life=3, start=None,
                                 end=None, blacklist=None, remove_zeros=True,
                                 postfix='ASD', est_freq='w', nan_tolerance=0)

        # Test correct column names.
        self.assertTrue(all(df_output.columns == self.dfd.columns))
        cross_sections = sorted(list(set(df_output['cid'].values)))
        self.assertTrue(cross_sections == self.cids)
        self.assertTrue(all(df_output['xcat'] == xcat + 'ASD'))

        # assert that the first (lback_periods - 1) rows of df_output are NaN.
        # TODO: implement tests

        # Test the stacking procedure to reconstruct the standardised dataframe from the
        # pivoted counterpart.
        # The in-built pandas method, df.stack(), used will, by default, drop
        # all NaN values, as the preceding pivoting operation requires populating each
        # column field such that each field is defined over the same index (time-period).
        # Therefore, the stack() method treats NaN values as contrived inputs generated
        # from the pivot mechanism, and subsequently the respective dates of the lookback
        # period will also be dropped.
        # The overall outcome is that the returned standardised dataframe should be
        # reduced by the number cross-sections multiplied by the length of the lookback
        # period minus one.
        # Test the above logic.

        # select 1 cross-section and 1 xcat to test the dimensionality reduction.
        df_reduce = reduce_df(df=self.dfd, xcats=[xcat], cids=self.cids, start=None,
                              end=None, blacklist=None)

        # the shape of the df_output should be the same as the shape of reduce_df.
<<<<<<< HEAD
        self.assertTrue(df_output[['cid', 'xcat', 'real_date']].shape == df_reduce[['cid', 'xcat', 'real_date']].shape)
=======
        self.assertTrue(df_output[['cid', 'xcat', 'real_date']].shape \
                        == df_reduce[['cid', 'xcat', 'real_date']].shape)

>>>>>>> bdd9405b
        lback_periods = 20
        half_life = 8
        for freqst in ["m", "q"]:
            for xcatt in ['XR', 'CRY']:
                df_test_res = historic_vol(self.dfd, xcatt, self.cids, lback_periods=lback_periods,
                                             lback_meth='ma', half_life=half_life, start=None,
                                             end=None, blacklist=None, remove_zeros=True,
                                                postfix='ASD', est_freq=freqst)
                df_reduce = reduce_df(df=self.dfd, xcats=[xcatt], cids=self.cids, start=None,
                                      end=None, blacklist=None)
<<<<<<< HEAD
                self.assertTrue(df_test_res[['cid', 'xcat', 'real_date']].shape == df_reduce[['cid', 'xcat', 'real_date']].shape)
=======
                self.assertTrue(df_test_res[['cid', 'xcat', 'real_date']].shape ==\
                                df_reduce[['cid', 'xcat', 'real_date']].shape)
>>>>>>> bdd9405b
                
                
        # Test the number of NaN values in the long format dataframe.
        
<<<<<<< HEAD
        df_output = historic_vol(self.dfd, xcat, self.cids, lback_periods=20,
                                    lback_meth='ma', half_life=11, start=None,
                                    end=None, blacklist=None, remove_zeros=True,
                                    postfix='ASD', est_freq='w')
        
=======
        df_nas_test = historic_vol(self.dfd, xcat, self.cids, 
                                        lback_periods=lback_periods,
                                        lback_meth='ma', half_life=half_life, start=None,
                                        end=None, blacklist=None, remove_zeros=True,
                                        postfix='ASD', est_freq='w', nan_tolerance=0)

        
        # NOTE: ideally, one would use the get_cycles() function in conjunction with the
        # est_freq behaviour to determine the number of NaN values in the long format.
        # The below approach also works;
        
        # for GBP, from 2012-01-01 to 2012-02-01, there should only be 4 non-NaN values.
        nas_test_res = df_nas_test[(df_nas_test['cid'] == 'GBP') & 
                                   (df_nas_test['real_date'].isin(
                                       pd.bdate_range('2012-01-01','2012-02-01')))
                                   ]['value']
        
        self.assertTrue(nas_test_res.notna().sum() == 4)
        self.assertTrue(nas_test_res.isna().sum() == 19)
        
        # since the last 4 are non-NaNs, the 5th to last is a NaN value.
        self.assertTrue(nas_test_res.isna().tolist()[-5] == True)
        self.assertFalse(any(nas_test_res.isna().tolist()[-4:]))
        
        # test again, but for CAD from 2011-01-01 to 2011-02-01.
        # this case should have 3 non-NaN values (last 3) and 19 NaN values.
        nas_test_res = df_nas_test[(df_nas_test['cid'] == 'CAD') & 
                                   (df_nas_test['real_date'].isin(
                                       pd.bdate_range('2011-01-01', '2011-02-01')))
                                   ]['value']

        self.assertTrue(nas_test_res.notna().sum() == 3)
        self.assertTrue(nas_test_res.isna().sum() == 19)
        
        # since the last 3 are non-NaNs, the 4th to last is a NaN value.
        self.assertTrue(nas_test_res.isna().tolist()[-4] == True)
        self.assertFalse(any(nas_test_res.isna().tolist()[-3:]))
        
        # repeat the test for the 'xma' method but use monthly estimation frequency.
        df_nas_test = historic_vol(self.dfd, xcat, self.cids, lback_periods=25,
                                        lback_meth='xma', half_life=10, start=None,
                                        end=None, blacklist=None, remove_zeros=True,
                                        postfix='ASD', est_freq='m', nan_tolerance=0)

        nas_test_res = df_nas_test[(df_nas_test['cid'] == 'CAD') & 
                                   (df_nas_test['real_date'].isin(
                                       pd.bdate_range('2011-01-01', '2011-03-01')))]

        self.assertTrue(nas_test_res.set_index('real_date')['value']
                            .first_valid_index() == pd.Timestamp('2011-02-28'))
        
        df_nas_test = historic_vol(self.dfd, xcat, self.cids, lback_periods=50,
                                lback_meth='xma', half_life=10, start=None,
                                end=None, blacklist=None, remove_zeros=True,
                                postfix='ASD', est_freq='m', nan_tolerance=0)
        
        nas_test_res = df_nas_test[(df_nas_test['cid'] == 'CAD') & 
                            (df_nas_test['real_date'].isin(
                                pd.bdate_range('2011-01-01', '2011-05-01')))]
        
        # the first valid index should be 2011-03-31.
        self.assertTrue(nas_test_res.set_index('real_date')['value']
                            .first_valid_index() == pd.Timestamp('2011-03-31'))
        
        
        # run with the same args, but est_freq='q'. should have the same first valid index.
        df_nas_test = historic_vol(self.dfd, xcat, self.cids, lback_periods=50,
                                lback_meth='xma', half_life=10, start=None,
                                end=None, blacklist=None, remove_zeros=True,
                                postfix='ASD', est_freq='q', nan_tolerance=0)

        nas_test_res = df_nas_test[(df_nas_test['cid'] == 'CAD') &
                            (df_nas_test['real_date'].isin(
                                pd.bdate_range('2011-01-01', '2011-05-01')))]
>>>>>>> bdd9405b

        self.assertTrue(nas_test_res.set_index('real_date')['value']
                            .first_valid_index() == pd.Timestamp('2011-03-31'))
              
        
        # pass a half-life value that is greater than the lookback period. to see errors
        # this case should not raise an error ('ma' unaffected by half-life).
        self.assertTrue(isinstance(historic_vol(self.dfd, 'XR', self.cids, 
                        lback_periods=7, lback_meth='ma',half_life=11, 
                        start=None, end=None, blacklist=None, est_freq='m',
                        remove_zeros=True, postfix='ASD'), pd.DataFrame))
        
        # same args but with 'xma' method should raise an error.
        with self.assertRaises(AssertionError):
            historic_vol(self.dfd, 'XR', self.cids, lback_periods=7, lback_meth='xma',
                         half_life=11, start=None, end=None, blacklist=None,
                         remove_zeros=True, postfix='ASD')

        # this should raise an error as the lbakc_meth is invalid.
        with self.assertRaises(AssertionError):
            historic_vol(self.dfd, 'CRY', self.cids, lback_periods=7, lback_meth='ema',
                         half_life=11, start=None, end=None, blacklist=None,
                         remove_zeros=True, postfix='ASD')

        # Todo: check correct exponential averages for a whole series on toy data set using (.rolling) and .ewm


if __name__ == '__main__':

    unittest.main()<|MERGE_RESOLUTION|>--- conflicted
+++ resolved
@@ -185,13 +185,9 @@
                               end=None, blacklist=None)
 
         # the shape of the df_output should be the same as the shape of reduce_df.
-<<<<<<< HEAD
-        self.assertTrue(df_output[['cid', 'xcat', 'real_date']].shape == df_reduce[['cid', 'xcat', 'real_date']].shape)
-=======
         self.assertTrue(df_output[['cid', 'xcat', 'real_date']].shape \
                         == df_reduce[['cid', 'xcat', 'real_date']].shape)
 
->>>>>>> bdd9405b
         lback_periods = 20
         half_life = 8
         for freqst in ["m", "q"]:
@@ -202,23 +198,12 @@
                                                 postfix='ASD', est_freq=freqst)
                 df_reduce = reduce_df(df=self.dfd, xcats=[xcatt], cids=self.cids, start=None,
                                       end=None, blacklist=None)
-<<<<<<< HEAD
-                self.assertTrue(df_test_res[['cid', 'xcat', 'real_date']].shape == df_reduce[['cid', 'xcat', 'real_date']].shape)
-=======
                 self.assertTrue(df_test_res[['cid', 'xcat', 'real_date']].shape ==\
                                 df_reduce[['cid', 'xcat', 'real_date']].shape)
->>>>>>> bdd9405b
                 
                 
         # Test the number of NaN values in the long format dataframe.
         
-<<<<<<< HEAD
-        df_output = historic_vol(self.dfd, xcat, self.cids, lback_periods=20,
-                                    lback_meth='ma', half_life=11, start=None,
-                                    end=None, blacklist=None, remove_zeros=True,
-                                    postfix='ASD', est_freq='w')
-        
-=======
         df_nas_test = historic_vol(self.dfd, xcat, self.cids, 
                                         lback_periods=lback_periods,
                                         lback_meth='ma', half_life=half_life, start=None,
@@ -293,7 +278,6 @@
         nas_test_res = df_nas_test[(df_nas_test['cid'] == 'CAD') &
                             (df_nas_test['real_date'].isin(
                                 pd.bdate_range('2011-01-01', '2011-05-01')))]
->>>>>>> bdd9405b
 
         self.assertTrue(nas_test_res.set_index('real_date')['value']
                             .first_valid_index() == pd.Timestamp('2011-03-31'))
