--- conflicted
+++ resolved
@@ -42,8 +42,4 @@
 
 if __name__ == '__main__':
     # unittest.main()
-<<<<<<< HEAD
     pass
-=======
-    pass 
->>>>>>> 8281ce9d
