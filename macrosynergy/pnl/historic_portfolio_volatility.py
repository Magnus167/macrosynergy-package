--- conflicted
+++ resolved
@@ -21,9 +21,8 @@
 )
 
 RETURN_SERIES_XCAT = "_PNL_USD1S_ASD"
-<<<<<<< HEAD
 logger = logging.getLogger(__name__)
-=======
+
 cache = lru_cache(maxsize=None)
 
 
@@ -38,7 +37,6 @@
     """Exponential weights for the lookback period."""
     return expo_weights(lback_periods=lback_periods, half_life=half_life)
 
->>>>>>> ea473b5f
 
 def _univariate_volatility(
     df_wide: pd.DataFrame,
