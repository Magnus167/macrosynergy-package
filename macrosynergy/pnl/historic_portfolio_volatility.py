--- conflicted
+++ resolved
@@ -18,7 +18,7 @@
     ticker_df_to_qdf,
     get_eops,
     get_cid,
-    _map_to_business_day_frequency
+    _map_to_business_day_frequency,
 )
 from macrosynergy.management.types import QuantamentalDataFrame
 
@@ -242,11 +242,7 @@
     pivot_signals: pd.DataFrame,
     pivot_returns: pd.DataFrame,
     sname: str,
-<<<<<<< HEAD
-    est_freq: str = "M",
-=======
-    rebal_freq: str = "m",
->>>>>>> ba92c18b
+    rebal_freq: str = "M",
     lback_periods: int = 21,
     lback_meth: str = "ma",
     half_life=11,
@@ -280,7 +276,6 @@
         raise NotImplementedError(
             f"`lback_meth` must be 'ma' or 'xma'; got {lback_meth}"
         )
-    
 
     # NOTE: `get_eops` helps identify the dates for which the volatility calculation
     # will be performed. This is done by identifying the last date of each cycle.
@@ -347,11 +342,7 @@
     sname: str,
     fids: List[str],
     rstring: str = "XR",
-<<<<<<< HEAD
-    est_freq: str = "M",
-=======
-    rebal_freq: str = "m",
->>>>>>> ba92c18b
+    rebal_freq: str = "M",
     lback_periods: int = 21,
     lback_meth: str = "ma",
     half_life: int = 11,
@@ -432,7 +423,7 @@
 
     ## Standardize and copy DF
     df: pd.DataFrame = standardise_dataframe(df.copy())
-    est_freq = _map_to_business_day_frequency(est_freq)
+    rebal_freq = _map_to_business_day_frequency(rebal_freq)
 
     ## Check the dates
     if start is None:
