--- conflicted
+++ resolved
@@ -13,13 +13,10 @@
 
 import logging
 import warnings
-<<<<<<< HEAD
-
+
+import functools
 from typing import Dict, List, Optional
-=======
-import functools
 from typing import Callable, Dict, Iterable, List, Optional, Tuple, Generator
->>>>>>> e97c74ae
 
 import numpy as np
 import pandas as pd
@@ -33,13 +30,14 @@
     standardise_dataframe,
     ticker_df_to_qdf,
 )
-from macrosynergy.management.utils.math import estimate_variance_covariance
+from macrosynergy.panel.historic_vol import expo_weights
 
 RETURN_SERIES_XCAT = "_PNL_USD1S_ASD"
 
 
 logger = logging.getLogger(__name__)
 
+cache = functools.lru_cache(maxsize=None)
 
 # TODO move to constants?
 __MAP_ANNUALIZE = {
@@ -49,8 +47,14 @@
     "Q": 4
 }
 
-<<<<<<< HEAD
-=======
+
+
+@cache
+def flat_weights_arr(lback_periods: int, *args, **kwargs) -> np.ndarray:
+    """Flat weights for the look-back period."""
+    return np.ones(lback_periods) / lback_periods
+
+
 @cache
 def expo_weights_arr(lback_periods: int, half_life: int, *args, **kwargs) -> np.ndarray:
     """Exponential weights for the lookback period."""
@@ -102,12 +106,7 @@
     return w.T.dot(rss)
 
 
-class ConfigHistVolEst(object):
-    def __init__(self):
-        self.est_freq = ["d"]
-
-
-def _estimate_variance_covariance(
+def estimate_variance_covariance(
     piv_ret: pd.DataFrame,
     # weights_func: Callable[[int, int], np.ndarray],
     # lback_periods: int,
@@ -140,7 +139,6 @@
     assert np.all((cov_mat.T == cov_mat) ^ np.isnan(cov_mat))
 
     return pd.DataFrame(cov_mat, index=piv_ret.columns, columns=piv_ret.columns)
->>>>>>> e97c74ae
 
 
 def _nan_ratio(x, remove_zeros: bool = True) -> float:
@@ -195,15 +193,14 @@
     piv_df: pd.DataFrame,
     freq: str = "m",
 ) -> pd.DataFrame:
-<<<<<<< HEAD
     # TODO create as a general convert_frequency function
     # TODO current aggregator is `art` (check definition of name in R code)
     # TODO upper case frequency strings?
     assert freq.upper() in ("D", "W", "M", "Q"), f"Unknown frequency: {freq}"
     # TODO test [1] input data is daily and [2] daily gives daily output
-=======
+
     freq = _map_to_business_day_frequency(freq)
->>>>>>> e97c74ae
+
     piv_new_freq: pd.DataFrame = ((1 + piv_df / 100).resample(freq).prod() - 1) * 100
     return piv_new_freq
 
@@ -350,14 +347,6 @@
         f"est_weights={est_weights}, portfolio_return_name={portfolio_return_name}"
     )
 
-<<<<<<< HEAD
-    # TODO should be the same for all frequencies
-    trigger_indices_dict: Dict[str, pd.Series] = {
-        freq: get_eops(dates=pivot_signals.index, freq=freq) for freq in est_freqs
-    }
-
-=======
->>>>>>> e97c74ae
     mfreq_vol_df = _multifreq_volatility(
         rebal_freq=rebal_freq,
         est_freqs=est_freqs,
@@ -437,15 +426,6 @@
     # It was originally designed as part of the `historic_vol` module, but it is
     # used here as well.
 
-<<<<<<< HEAD
-    # TODO we are currently not using the trigger_indices:
-    trigger_indices = get_eops(
-        dates=pivot_signals.index,
-        freq=rebal_freq,
-    )
-
-=======
->>>>>>> e97c74ae
     # TODO get the correct rebalance dates
     weights_func = flat_weights_arr if lback_meth == "ma" else expo_weights_arr
     logger.info(
