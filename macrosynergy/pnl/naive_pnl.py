--- conflicted
+++ resolved
@@ -427,18 +427,6 @@
         return panel_pnl[['cid', 'xcat', 'real_date', 'value']]
 
     def plot_pnls(self, pnl_cats: List[str] = None, pnl_cids: List[str] = ['ALL'],
-<<<<<<< HEAD
-                  start: str = None, end: str = None, 
-                  ncol: int = 3, same_y : bool = True,
-                  title: str = "Cumulative Naive PnL",
-                  xcat_labels: List[str] = None,
-                  figsize: Tuple = (12, 7), # should be changed to size, or view_timelines.py L18 should change.
-                  aspect: float = 1.7,
-                  height : float = 3,
-                  label_adj: float = 0.05,
-                  title_adj: float = 0.95,):
-
-=======
                   start: str = None, end: str = None,
                   facet: bool = False,
                   ncol: int = 3, same_y: bool = True,
@@ -446,7 +434,6 @@
                   figsize: Tuple = (12, 7), aspect: float = 1.7,
                   height: float = 3, label_adj: float = 0.05,
                   title_adj: float = 0.95):
->>>>>>> ee62248a
         """
         Plot line chart of cumulative PnLs, single PnL, multiple PnL types per
         cross section, or multiple cross sections per PnL type.
@@ -460,10 +447,7 @@
             date in df is used.
         :param <str> end: latest date in ISO format. Default is None and latest date
             in df is used.
-<<<<<<< HEAD
-=======
         :param <bool> facet: whether to facet the plot by cross section. Default is False.
->>>>>>> ee62248a
         :param <int> ncol: number of columns in facet grid. Default is 3.
         :param <bool> same_y: if True (default) all plots in facet grid share same y axis.
         :param <str> title: allows entering text for a custom chart header.
@@ -475,13 +459,6 @@
             Default is 0.05.
         :param <float> title_adj: parameter that sets top of figure to accommodate title.
             Default is 0.95.
-<<<<<<< HEAD
-
-
-
-
-=======
->>>>>>> ee62248a
         """
 
         if pnl_cats is None:
@@ -522,50 +499,6 @@
         )
 
         if no_cids == 1:
-<<<<<<< HEAD
-            plot_by         = 'xcat'
-            col_order       = pnl_cats
-            labels          = xcat_labels
-            legend_title    = 'PnL Category(s)'
-        else:
-            plot_by         = 'cid'
-            col_order       = pnl_cids
-            labels          = pnl_cids
-            legend_title    = 'Cross Section(s)'
-
-
-        dfx['cum_value'] = dfx.groupby(plot_by).cumsum()
-
-                        
-        fg =  sns.FacetGrid(data=dfx, col=plot_by, col_wrap=ncol,   
-                            sharey=same_y, aspect=aspect,
-                            height=height, 
-                            col_order=col_order, legend_out=True)
-
-        
-        fg.fig.suptitle(title, fontsize=20, x = 0.4)
-
-        fg.fig.subplots_adjust(top=title_adj)
-
-        fg.map_dataframe(   sns.lineplot, x='real_date', y='cum_value',
-                            hue=plot_by, hue_order=col_order,
-                            estimator=None, lw=1)
-
-        for ax in fg.axes.flat:
-            ax.axhline(y=0, color='black', linestyle='--', linewidth=1)
-
-
-        fg.add_legend(  title=legend_title, 
-                        bbox_to_anchor=(0.5, -label_adj), 
-                        ncol=ncol, 
-                        labels=labels,)
-
-                    
-        fg.set_titles(row_template='', col_template='{col_name}')
-        fg.set_axis_labels(x_var="Year", y_var="% of risk capital, no compounding")
-
-  
-=======
             plot_by = "xcat"
             col_order = pnl_cats
             labels = xcat_labels
@@ -609,7 +542,6 @@
             plt.title(title, fontsize=20)
             plt.xlabel("Year")
             plt.ylabel("% of risk capital, no compounding")
->>>>>>> ee62248a
         plt.axhline(y=0, color='black', linestyle='--', lw=1)
         plt.show()
 
