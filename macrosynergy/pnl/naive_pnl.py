--- conflicted
+++ resolved
@@ -41,15 +41,12 @@
                  cids: List[str] = None, bms: Union[str, List[str]] = None,
                  start: str = None, end: str = None, blacklist: dict = None):
 
+        df["real_date"] = pd.to_datetime(df["real_date"], format="%Y-%m-%d")
+
         # Will host the benchmarks.
         dfd = df.copy()
 
-<<<<<<< HEAD
-        df["real_date"] = pd.to_datetime(df["real_date"], format="%Y-%m-%d")
-
         self.dfd = df
-=======
->>>>>>> 349f672b
         assert isinstance(ret, str), "The return category expects a single <str>."
         self.ret = ret
         xcats = [ret] + sigs
@@ -812,18 +809,6 @@
 
     pnl.make_long_pnl(vol_scale=10, label="Long")
 
-<<<<<<< HEAD
-    pnl.agg_signal_bars(pnl_name="PNL_GROWTH_PZN", metric="strength",
-                        title="Absolute Bar Chart.")
-
-    # Able to adjust the start date for any respective visual analysis.
-    pnl.plot_pnls(start="2010-01-01")
-
-    # Return evaluation and PnL DataFrames.
-    cids_subset = ['ALL']
-    # Test the inclusion of a single benchmark correlation.
-=======
->>>>>>> 349f672b
     df_eval = pnl.evaluate_pnls(
         pnl_cats=["PNL_GROWTH_NEG"], start="2015-01-01", end="2020-12-31"
     )
