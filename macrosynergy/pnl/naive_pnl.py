--- conflicted
+++ resolved
@@ -96,21 +96,6 @@
 
         dfx = self.df[self.df['xcat'].isin([self.ret, sig])]
 
-<<<<<<< HEAD
-        if sig_op == 'zn_score_pan':
-            df_ms = make_zn_scores(self.df, xcat=sig, sequential=True, cids=self.cids,
-                                   neutral=neutral, pan_weight=1,
-                                   min_obs=min_obs, iis=iis, thresh=thresh)
-            df_ms = df_ms.drop('xcat', axis=1)
-            df_ms['xcat'] = 'psig'
-            dfx_concat = pd.concat([dfx, df_ms])
-            dfw_ms = dfx_concat.pivot(index=['cid', 'real_date'], columns='xcat',
-                                      values='value')
-            dfw = dfw_ms
-        elif sig_op == 'zn_score_cs':  # zn-score based on cross-sections.
-            df_ms = make_zn_scores(self.df, xcat=sig, sequential=True, cids=self.cids,
-                                   neutral=neutral, pan_weight=0,
-=======
         if sig_op == 'binary':
             dfw = dfx.pivot(index=['cid', 'real_date'], columns='xcat', values='value')
             dfw['psig'] = np.sign(dfw[sig])
@@ -118,7 +103,6 @@
             panw = 1 if sig_op == 'zn_score_pan' else 0
             df_ms = make_zn_scores(dfx, xcat=sig, sequential=True,
                                    neutral=neutral, pan_weight=panw,
->>>>>>> 2c6c3cb3
                                    min_obs=min_obs, iis=iis, thresh=thresh)
             df_ms = df_ms.drop('xcat', axis=1)
             df_ms['xcat'] = 'psig'
