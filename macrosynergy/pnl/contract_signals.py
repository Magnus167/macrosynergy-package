--- conflicted
+++ resolved
@@ -77,8 +77,6 @@
     return cscales, csigns, hbasket, hscales, hratios
 
 
-<<<<<<< HEAD
-=======
 def _check_arg_types(
     df: Optional[pd.DataFrame] = None,
     sig: Optional[str] = None,
@@ -182,7 +180,6 @@
     return df_wide
 
 
->>>>>>> 444f981c
 def _make_relative_value(
     df: pd.DataFrame,
     *args,
@@ -227,13 +224,6 @@
 
     :return <pd.DataFrame>: dataframe with scaling applied.
     """
-<<<<<<< HEAD
-    expected_contract_signals: List[str] = [f"{cx}_{sig}" for cx in cids]
-
-    # Copy the dataframe to avoid modifying the original
-    df_wide: pd.DataFrame = df_wide.copy()
-
-=======
     # Type checks
     if not _check_arg_types(
         df=df_wide,
@@ -247,7 +237,6 @@
 
     expected_contract_signals: List[str] = [f"{cx}_{sig}" for cx in cids]
 
->>>>>>> 444f981c
     # Check that all the contract signals are in the dataframe
     if not set(expected_contract_signals).issubset(set(df_wide.columns)):
         raise ValueError(
@@ -287,11 +276,6 @@
     hscales: List[Union[Number, str]],
     hratios: str,
 ) -> pd.DataFrame:
-<<<<<<< HEAD
-
-    # Copy the dataframe to avoid modifying the original
-    df_wide: pd.DataFrame = df_wide.copy()
-=======
     # Type checks
     if not _check_arg_types(
         df=df_wide,
@@ -302,7 +286,6 @@
     ):
         raise TypeError("Invalid arguments passed to `apply_hedge_ratios()`")
 
->>>>>>> 444f981c
     # check if the CID_SIG is in the dataframe
     expc_cid_sigs: List[str] = [f"{cx}_{sig}" for cx in cids]
     expc_cid_hr: List[str] = [f"{cx}_{hratios}" for cx in cids]
@@ -353,20 +336,6 @@
 
 
 def _add_hedged_signals(
-<<<<<<< HEAD
-    df_contract_signals: pd.DataFrame,
-    df_hedge_signals: Optional[pd.DataFrame] = None,
-) -> pd.DataFrame:
-    if df_hedge_signals is None:
-        return df_contract_signals
-
-    for _col in set(df_hedge_signals.columns):
-        if _col not in df_contract_signals.columns:
-            df_contract_signals[_col] = 0.0
-        df_contract_signals[_col] += df_hedge_signals[_col]
-
-    return df_contract_signals
-=======
     df_wide_cs: pd.DataFrame,
     df_wide_hs: Optional[pd.DataFrame] = None,
 ) -> pd.DataFrame:
@@ -379,7 +348,6 @@
         df_wide_cs[_col] += df_wide_hs[_col]
 
     return df_wide_cs
->>>>>>> 444f981c
 
 
 def contract_signals(
@@ -530,11 +498,7 @@
 
     ## Generate primary contract signals
     df_contract_signals: pd.DataFrame = _gen_contract_signals(
-<<<<<<< HEAD
-        df_wide=df_wide,
-=======
         df_wide=df,
->>>>>>> 444f981c
         cids=cids,
         sig=sig,
         ctypes=ctypes,
@@ -546,11 +510,7 @@
     df_hedge_signals: Optional[pd.DataFrame] = None
     if hbasket is not None:
         df_hedge_signals: pd.DataFrame = _apply_hedge_ratios(
-<<<<<<< HEAD
-            df_wide=df_wide,
-=======
             df_wide=df,
->>>>>>> 444f981c
             cids=cids,
             sig=sig,
             hbasket=hbasket,
@@ -559,12 +519,6 @@
         )
 
     # Add the hedge signals to the contract signals
-<<<<<<< HEAD
-    df_out_wide: pd.DataFrame = _add_hedged_signals(
-        df_contract_signals=df_contract_signals,
-        df_hedge_signals=df_hedge_signals,
-    )
-=======
     df_out: pd.DataFrame = _add_hedged_signals(
         df_wide_cs=df_contract_signals,
         df_wide_hs=df_hedge_signals,
@@ -575,9 +529,8 @@
 
     # Append the strategy name to all the xcats
     df_out["xcat"] = df_out["xcat"] + "_" + sname
->>>>>>> 444f981c
-
-    return ticker_df_to_qdf(df=df_out_wide)
+
+    return df_out
 
 
 if __name__ == "__main__":
