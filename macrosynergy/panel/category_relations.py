import numpy as np
import pandas as pd
import matplotlib.pyplot as plt
import seaborn as sns
from typing import List, Union, Tuple
from scipy import stats
import statsmodels.api as sm

from macrosynergy.management.simulate_quantamental_data import make_qdf
from macrosynergy.management.shape_dfs import categories_df


class CategoryRelations(object):
    """
    Class for analyzing and visualizing the relations of two panel categories.

    :param <pd.DataFrame> df: standardized DataFrame with the necessary columns:
        'cid', 'xcat', 'real_date' and at least one column with values of interest.
    :param <List[str]> xcats: exactly two extended categories to be analyzed.
        If there is a hypothesized explanatory-dependent relation, the first category
        is the explanatory variable and the second category the explained variable.
    :param <List[str]> cids: cross-sections for which the category relations is being
        analyzed. Default is all in the DataFrame.
    :param <str> start: earliest date in ISO format. Default is None in which case the
        earliest date in the DataFrame will be used.
    :param <str> end: latest date in ISO format. Default is None in which case the
        latest date in the DataFrame will be used.
    :param <dict> blacklist: cross-sections with date ranges that should be excluded from
        the analysis.
    :param <int> years: number of years over which data are aggregated. Supersedes freq
        and does not allow lags, Default is None, meaning no multi-year aggregation.
        Note: for single year labelled plots, better use freq='A' for cleaner labels.
    :param <str> val: name of column that contains the values of interest. Default is
        'value'.
    :param <str> freq: letter denoting frequency at which the series are to be sampled.
        This must be one of 'D', 'W', 'M', 'Q', 'A'. Default is 'M'.
    :param <int> lag: lag (delay of arrival) of first (explanatory) category in periods
        as set by freq. Default is 0.
        Importantly, for analyses with explanatory and dependent categories, the first
        category takes the role of the explanatory and a positive lag means that the
        explanatory values will be deferred into the future, i.e. relate to future values
        of the explained variable.
    :param <List[str]> xcat_aggs: Exactly two aggregation methods. Default is 'mean' for
        both.
    :param <str> xcat1_chg: time series changes are applied to the first category.
        Default is None. Options are 'diff' (first difference) and 'pch'
        (percentage change). The changes are calculated over the number of
        periods determined by `n_periods`.
    :param <int> n_periods: number of periods over which changes of the first category
        have been calculated. Default is 1.
    :param <int> fwin: forward moving average window of second category. Default is 1,
        i.e no average.
        Importantly, for analysis with explanatory and dependent categories, the second
        takes the role of the dependent and a forward window means that the dependent
        values average forward into the future.
    :param: <List[float]> xcat_trims: two-element list with maximum absolute values
        for the two respective categories. Observations with higher values will be
        trimmed, i.e. removed from the analysis (not winsorized!). Default is None
        for both. Trimming is applied after all other transformations.
    """

    def __init__(self, df: pd.DataFrame, xcats: List[str], cids: List[str] = None,
                 val: str = 'value', start: str = None, end: str = None,
                 blacklist: dict = None, years = None, freq: str = 'M', lag: int = 0,
                 fwin: int = 1, xcat_aggs: List[str] = ('mean', 'mean'),
                 xcat1_chg: str = None, n_periods: int = 1,
                 xcat_trims: List[float] = [None, None]):
        """ Initializes CategoryRelations """

        self.xcats = xcats
        self.cids = cids 
        self.val = val 
        self.freq = freq
        self.lag = lag
        self.years = years 
        self.aggs = xcat_aggs
        self.xcat1_chg = xcat1_chg
        self.n_periods = n_periods
        self.xcat_trims = xcat_trims

        assert self.freq in ['D', 'W', 'M', 'Q', 'A']
        assert {'cid', 'xcat', 'real_date', val}.issubset(set(df.columns))
        assert len(xcats) == 2, "Expects two fields."

        # Select the cross-sections available for both categories.
        shared_cids = CategoryRelations.intersection_cids(df, xcats, cids)

        df = categories_df(df, xcats, shared_cids, val, start=start,
                           end=end, freq=freq, blacklist=blacklist, years=years,
                           lag=lag, fwin=fwin, xcat_aggs=xcat_aggs)

        if xcat1_chg is not None:

            xcat1_error = "Change applied to the explanatory variable must either be " \
                          "first-differencing, 'diff', or percentage change, 'pch'."
            assert xcat1_chg in ['diff', 'pch'], xcat1_error
            n_periods_error = f"<int> expected and not {type(n_periods)}."
            assert isinstance(n_periods, int), n_periods_error

            df = CategoryRelations.time_series(df, change=xcat1_chg,
                                               n_periods=n_periods,
                                               shared_cids=shared_cids,
                                               expln_var=xcats[0])

        if any([xt is not None for xt in self.xcat_trims]):

            assert len(xcat_trims) == len(xcats), "Two values expected corresponding to " \
                                                  "the number of categories."
            types = [isinstance(elem, (float, int)) and elem >= 0.0
                     for elem in xcat_trims]
            assert any(types), "Expected two floating point values."

            df = CategoryRelations.outlier_trim(df, xcats, xcat_trims)

        self.df = df

    @classmethod
    def intersection_cids(cls, df, xcats, cids):
<<<<<<< HEAD
        """
        Returns a list of the common cross-sections across both categories: dependent &
        explanatory variable.

        :param <pd.DataFrame> df: standardised DataFrame.
        :param <List[str]> xcats: exactly two extended categories to be checked on.
        :param <List[str]> cids: cross-sections for which the category relation is being
        analyzed.

        :return <List[str]>: usable: List of the common cross-sections across the two
            categories.
        """
=======
        """ Returns common cross-sections across both categories """
>>>>>>> 526f3682

        set_1 = set(df[df['xcat'] == xcats[0]]['cid'])
        set_2 = set(df[df['xcat'] == xcats[1]]['cid'])

        miss_1 = list(set(cids).difference(set_1))
        miss_2 = list(set(cids).difference(set_2))

        if len(miss_1) > 0:
            print(f"{xcats[0]} misses: {sorted(miss_1)}.")
        if len(miss_2) > 0:
            print(f"{xcats[1]} misses: {sorted(miss_2)}.")

        usable = list(set_1.intersection(set_2).
                      intersection(set(cids)))

        return usable

    @classmethod
    def time_series(cls, df: pd.DataFrame, change: str, n_periods: int,
                    shared_cids: List[str], expln_var: str):
        """ Calculates first differences and percent changes.
        # Todo: Replace by pandas' .diff() and .pct_change()

        :param <pd.DataFrame> df: multi-index DataFrame hosting the two categories: first
            column represents the explanatory variable; second column hosts the dependent
            variable. The DataFrame's index is the real-date and cross-section.
        :param <str> change: type of change to be applied
        :param <int> n_periods: number of base periods in df over which the change is applied.
        :param <List[str]> shared_cids: shared cross-sections across the two categories
            and the received list.
        :param <str> expln_var: only the explanatory variable's data series will be
            changed from the raw value series to a difference or percentage change value.

        :return <pd.Dataframe>: df: returns the same multi-index DataFrame but with an
            adjusted series inline with the 'change' parameter.
        """

        df_lists = []
        for c in shared_cids:
            temp_df = df.loc[c]

            if change == 'diff':
                temp_df[expln_var] = temp_df[expln_var].diff(periods=n_periods)
            else:
                temp_df[expln_var] = temp_df[expln_var].pct_change(periods=n_periods)

            temp_df['cid'] = c
            temp_df = temp_df.set_index('cid', append=True)
            df_lists.append(temp_df)

        df_ = pd.concat(df_lists)
        df_ = df_.dropna(axis=0, how='any')
        return df_

    @classmethod
    def outlier_trim(cls, df: pd.DataFrame, xcats: List[str], xcat_trims: List[float]):
        """
        Trim outliers from the dataset.
        # Todo: Replace by simple filtering df['value'].abs() < thresh

        :param <pd.DataFrame> df: multi-index DataFrame hosting the two categories. The
            transformations, to each series, have already been applied.
        :param <List[str]> xcats: explanatory and dependent variable.
        :param <List[float]> xcat_trims:

        :return <pd.DataFrame> df: returns the same multi-index DataFrame.

        N.B.:
        Outliers are classified as any datapoint whose absolute value exceeds the
        predefined value specified in the field self.xcat_trims. The values will be set
        to NaN, and subsequently excluded from any regression modelling or correlation
        coefficients.
        """

        xcat_dict = dict(zip(xcats, xcat_trims))

        for k, v in xcat_dict.items():

            df[k] = np.where(np.abs(df[k]) < v, df[k], np.nan)

        df = df.dropna(axis=0, how='any')
        return df

    def corr_prob_calc(self, df_probability: Union[pd.DataFrame, List[pd.DataFrame]],
                       prob_bool: bool = True):
        """
        Compute the correlation coefficient and probability statistics.

        :param <List[pd.DataFrame] or pd.DataFrame> df_probability: pandas DataFrame
            containing the dependent and explanatory variables.
        :param <bool> prob_bool: boolean parameter which determines whether the
            probability value is included in the table. The default is True.

        :return <List[tuple(float, float)]>:

        N.B.: The method is able to handle multiple DataFrames, and will return the
        corresponding number of statistics held inside a List.
        """
        if isinstance(df_probability, pd.DataFrame):
            df_probability = [df_probability]

        cpl = []
        for i, df_i in enumerate(df_probability):
            x = df_i[self.xcats[0]].to_numpy()
            y = df_i[self.xcats[1]].to_numpy()
            coeff, pval = stats.pearsonr(x, y)
            if prob_bool:
                row = [np.round(coeff, 3), np.round(1 - pval, 3)]
            else:
                row = [np.round(coeff, 3)]

            cpl.append(row)
        return cpl

    def corr_probability(self, df_probability, time_period: str = '',
                         coef_box_loc: str = 'upper left',
                         prob_bool: bool = True):
        """
        Add the computed correlation coefficient and probability to a Matplotlib table.

        :param <List[pd.DataFrame] or pd.DataFrame> df_probability: pandas DataFrame
            containing the dependent and explanatory variables. Able to handle multiple
            DataFrames representing different time-periods of the original series.
        :param <str> time_period: indicator used to clarify which time-period the
            statistics are computed for. For example, before 2010 and after 2010: the two
            periods experience very different macroeconomic conditions. The default is
            an empty string.
        :param <str> coef_box_loc: location on the graph of the aforementioned box. The
            default is in the upper left corner.
        :param <bool> prob_bool: boolean parameter which determines whether the
            probability value is included in the table. The default is True.

        """
        time_period_error = f"<str> expected - received {type(time_period)}."
        assert isinstance(time_period, str), time_period_error

        cpl = self.corr_prob_calc(df_probability=df_probability, prob_bool=prob_bool)
        if prob_bool:
            fields = [f"Correlation\n coefficient {time_period}",
                      f"Probability\n of significance {time_period}"]
        else:
            fields = ["Correlation\n coefficient"]

        if isinstance(df_probability, list) and len(df_probability) == 2:
            row_headers = ["Before 2010", "After 2010"]
            cellC = [["lightsteelblue", "lightsteelblue"],
                     ["lightsalmon", "lightsalmon"]]
        else:
            row_headers = None
            cellC = None

        data_table = plt.table(cellText=cpl, cellColours=cellC,
                               colLabels=fields, cellLoc='center', loc=coef_box_loc)
        
        return data_table

    def annotate_facet(self, data, **kws):
        """ Annotate each graph within the facet grid. """

        x = data[self.xcats[0]].to_numpy()
        y = data[self.xcats[1]].to_numpy()
        coeff, pval = stats.pearsonr(x, y)

        cpl = np.round(coeff, 3)
        fields = "Correlation coefficient: "
        ax = plt.gca()
        ax.text(.04, .1, f"{fields} {cpl}", fontsize=10, transform=ax.transAxes)

    def reg_scatter(self, title: str = None, labels: bool = False,
                    size: Tuple[float] = (12, 8), xlab: str = None, ylab: str = None,
                    coef_box_incl: bool = True, coef_box: str = None,
                    fit_reg: bool = True, reg_ci: int = 95, reg_order: int = 1,
                    reg_robust: bool = False, separator: Union[str, int] = None,
                    title_adj: float = 1, single_chart: bool = False):

        """
        Display scatter-plot and regression line.

        :param <str> title: title of plot. If None (default) an informative title is
            applied.
        :param <bool> labels: assign a cross-section/period label to each dot.
            Default is False.
        :param <Tuple[float]> size: width and height of the figure
        :param <str> xlab: x-axis label. Default is no label.
        :param <str> ylab: y-axis label. Default is no label.
        :param <bool> fit_reg: if True (default) adds a regression line.
        :param <int> reg_ci: size of the confidence interval for the regression estimate.
            Default is 95. Can be None.
        :param <int> reg_order: order of the regression equation. Default is 1 (linear).
        :param <bool> reg_robust: if this will de-weight outliers, which is
            computationally expensive. Default is False.
        :param <bool> coef_box_incl: binary variable delimiting whether the correlation
            coefficient and probability statistics are included in the graphic. The
            default value is True: coefficient box included.
        :param <str> coef_box: gives the location of the box of correlation coefficient
            and probability. If None (default), the box is shown in the centre of the
            graph. The options are standard, i.e. 'upper left', 'lower right' and so
            forth. This does not work with a separator.
        :param <Union[str, int]> separator: allows categorizing the scatter analysis by
            cross-section or integer. In the former case the argument is set to
            "cids" and in the latter case the argument is set to a year [2010, for
            instance] which will subsequently split the time-period into the sample
            before (not including) that year and from (including) that year.
        :param <float> title_adj: parameter that sets top of figure to accommodate title.
            Default is 1.
        :param <bool> single_chart: boolean parameter determining whether the x- and y-
            labels are only written on a single graph of the Facet Grid (useful if there
            are numerous charts, and the labels are excessively long). The default is
            False.
        """

        coef_box_error = "Expects a Boolean Object indicating whether to include the " \
                         "correlation coefficient & probability statistics in the graph."
        assert isinstance(coef_box_incl, bool), coef_box_error

        coef_box_loc_error = "The parameter expects a string used to delimit the " \
                             "location of the box: 'upper left', 'lower right' etc."
        if coef_box is not None:
            assert isinstance(coef_box, str), coef_box_loc_error

        sns.set_theme(style="whitegrid")
        dfx = self.df.copy()

        if title is None and (self.years is None):
            dates = self.df.index.get_level_values('real_date').to_series().\
                dt.strftime('%Y-%m-%d')
            title = f'{self.xcats[0]} and {self.xcats[1]} ' \
                    f'from {dates.min()} to {dates.max()}'
        elif title is None:
            title = f'{self.xcats[0]} and {self.xcats[1]}'

        if isinstance(separator, int):

            year_error = "Separation by years does not work with year groups."
            assert self.years is None, year_error

            fig, ax = plt.subplots(figsize=size)

            index_years = dfx.index.get_level_values(1).year
            years_in_df = list(index_years.unique())

            assert separator in years_in_df, "Separator year is not in the range."
            error_sep = "Separator year must not be the first in the range."
            assert separator > np.min(years_in_df), error_sep

            label_set1 = f"before {separator}"
            label_set2 = f"from {separator}"
            dfx1 = dfx[index_years < separator]
            dfx2 = dfx[index_years >= separator]

            sns.regplot(data=dfx1, x=self.xcats[0], y=self.xcats[1],
                        ci=reg_ci, order=reg_order, robust=reg_robust, fit_reg=fit_reg,
                        scatter_kws={'s': 30, 'alpha': 0.5},
                        label=label_set1,
                        line_kws={'lw': 1})
            sns.regplot(data=dfx2, x=self.xcats[0], y=self.xcats[1],
                        ci=reg_ci, order=reg_order, robust=reg_robust, fit_reg=fit_reg,
                        label=label_set2,
                        scatter_kws={'s': 30, 'alpha': 0.5},
                        line_kws={'lw': 1})
            if coef_box_incl:
                data_table = self.corr_probability(df_probability=[dfx1, dfx2],
                                                   time_period="",
                                                   coef_box_loc=coef_box)
                data_table.scale(0.4, 2.5)
                data_table.set_fontsize(14)

            ax.legend(loc='upper right')
            ax.set_title(title, fontsize=14)
            if xlab is not None:
                ax.set_xlabel(xlab)
            if ylab is not None:
                ax.set_ylabel(ylab)

        elif separator == "cids":

            assert isinstance(single_chart, bool)

            index_cids = dfx.index.get_level_values(0)
            cids_in_df = list(index_cids.unique())
            n_cids = len(cids_in_df)

            error_cids = "There must be more than one cross-section to use " \
                         "separator = 'cids'."
            assert n_cids > 1, error_cids

            dfx['cid'] = index_cids
            dict_coln = {2: 2, 5: 3, 8: 4, 30: 5}

            keys_ar = np.array(list(dict_coln.keys()))
            key = keys_ar[keys_ar <= n_cids][-1]
            col_number = dict_coln[key]

            # Convert the DataFrame to a standardised dataframe. Three columns: two
            # categories (dependent & explanatory variable) and the respective
            # cross-sections. The index will be the date timestamp.
            dfx_copy = dfx.copy()
            dfx_copy = dfx_copy.droplevel(0, axis="index")
            dfx_copy = dfx_copy.reset_index(level=0)

            fg = sns.FacetGrid(data=dfx_copy, col='cid', col_wrap=col_number)
            fg.map(sns.regplot, self.xcats[0], self.xcats[1], ci=reg_ci, order=reg_order,
                   robust=reg_robust, fit_reg=fit_reg,
                   scatter_kws={'s': 15, 'alpha': 0.5, 'color': 'lightgray'},
                   line_kws={'lw': 1})

            if coef_box_incl:
                fg.map_DataFrame(self.annotate_facet)

            fg.set_titles(col_template='{col_name}')
            fg.fig.suptitle(title, y=title_adj, fontsize=14)

            if not single_chart:
                if xlab is not None:
                    fg.set_xlabels(xlab, clear_inner=True)
                if ylab is not None:
                    fg.set_ylabels(ylab)
            else:
                error = "Label expected for the respective axis."
                assert xlab is not None, error
                assert ylab is not None, error
                number_of_graphs = len(fg.axes)
                no_columns = fg._ncol
                remainder = int(number_of_graphs % no_columns)

                for i in range(number_of_graphs):
                    fg.axes[i].set_xlabel('')
                    fg.axes[i].set_ylabel('')

                    if remainder == 0:
                        fg.axes[no_columns].set_xlabel(xlab)
                        fg.axes[no_columns].set_ylabel(xlab)
                    else:
                        fg.axes[-remainder].set_xlabel(xlab)
                        fg.axes[-remainder].set_ylabel(xlab)

        elif separator is None:
            fig, ax = plt.subplots(figsize=size)

            sns.regplot(data=dfx, x=self.xcats[0], y=self.xcats[1],
                        ci=reg_ci, order=reg_order, robust=reg_robust, fit_reg=fit_reg,
                        scatter_kws={'s': 30, 'alpha': 0.5, 'color': 'lightgray'},
                        line_kws={'lw': 1})

            if coef_box_incl:
                data_table = self.corr_probability(df_probability=self.df,
                                                   coef_box_loc=coef_box)
                data_table.scale(0.4, 2.5)
                data_table.set_fontsize(12)

            if labels:
                error_freq = "Labels only available for monthly or lower frequencies."
                assert self.freq in ['A', 'Q', 'M'], error_freq

                df_labs = self.df.dropna().index.to_frame(index=False)
                if self.years is not None:
                    ser_labs = df_labs['cid'] + ' ' + df_labs['real_date']
                else:
                    ser_labs = df_labs['cid'] + ' '
                    ser_labs += df_labs['real_date'].dt.year.astype(str)
                    if self.freq == 'Q':
                        ser_labs += 'Q' + df_labs['real_date'].dt.quarter.astype(str)

                    elif self.freq == 'M':
                        ser_labs += '-' + df_labs['real_date'].dt.month.astype(str)

                for i in range(self.df.shape[0]):

                    plt.text(x=self.df[self.xcats[0]][i] + 0,
                             y=self.df[self.xcats[1]][i] + 0, s=ser_labs[i],
                             fontdict=dict(color='black', size=8))

            ax.set_title(title, fontsize=14)
            if xlab is not None:
                ax.set_xlabel(xlab)
            if ylab is not None:
                ax.set_ylabel(ylab)

        else:
            ValueError("Separator must be either a valid year <int> or 'cids' <str>.")
            
        plt.show()

    def ols_table(self):
        """
        Print statsmodel OLS table of pooled regression.

        """

        x, y = self.df.dropna().iloc[:, 0], self.df.dropna().iloc[:, 1]
        x_fit = sm.add_constant(x)
        fit_results = sm.OLS(y, x_fit).fit()
        print(fit_results.summary())


if __name__ == "__main__":

    cids = ['AUD', 'CAD', 'GBP', 'NZD', 'USD']
    xcats = ['XR', 'CRY', 'GROWTH', 'INFL']
    df_cids = pd.DataFrame(index=cids,
                           columns=['earliest', 'latest', 'mean_add', 'sd_mult'])
    df_cids.loc['AUD'] = ['2000-01-01', '2020-12-31', 0.1, 1]
    df_cids.loc['CAD'] = ['2001-01-01', '2020-11-30', 0, 1]
    df_cids.loc['BRL'] = ['2001-01-01', '2020-11-30', -0.1, 2]
    df_cids.loc['GBP'] = ['2002-01-01', '2020-11-30', 0, 2]
    df_cids.loc['NZD'] = ['2002-01-01', '2020-09-30', -0.1, 2]
    df_cids.loc['USD'] = ['2003-01-01', '2020-12-31', -0.1, 2]

    cols = ['earliest', 'latest', 'mean_add', 'sd_mult', 'ar_coef', 'back_coef']
    df_xcats = pd.DataFrame(index=xcats, columns=cols)
    df_xcats.loc['XR'] = ['2000-01-01', '2020-12-31', 0.1, 1, 0, 0.3]
    df_xcats.loc['CRY'] = ['2000-01-01', '2020-10-30', 1, 2, 0.95, 1]
    df_xcats.loc['GROWTH'] = ['2001-01-01', '2020-10-30', 1, 2, 0.9, 1]
    df_xcats.loc['INFL'] = ['2001-01-01', '2020-10-30', 1, 2, 0.8, 0.5]

    dfd = make_qdf(df_cids, df_xcats, back_ar=0.75)
    black = {'AUD': ['2000-01-01', '2003-12-31'], 'GBP': ['2018-01-01', '2100-01-01']}

    # All AUD GROWTH locations.
    filt1 = (dfd['xcat'] == 'GROWTH') & (dfd['cid'] == 'AUD')
    filt2 = (dfd['xcat'] == 'INFL') & (dfd['cid'] == 'NZD')  # All NZD INFL locations.
    # Reduced DataFrame.
    dfdx = dfd[~(filt1 | filt2)]
    dfdx['ERA'] = "before 2010"
    dfdx.loc[dfdx.real_date.dt.year > 2007, 'ERA'] = "from 2010"

    cidx = ['AUD', 'CAD', 'GBP', 'USD']

    cr = CategoryRelations(dfdx, xcats=['CRY', 'XR'], freq='Q', lag=1,
                           cids=cidx, xcat_aggs=['mean', 'sum'],
                           start='2005-01-01', blacklist=black,
                           years=None)

    cr.reg_scatter(labels=False, separator=None,
                   title="Carry and Return",
                   xlab="Carry", ylab="Return")

    cr.reg_scatter(labels=False, coef_box='upper left', separator=None,
                   title="Carry and Return",
                   xlab="Carry", ylab="Return")
    cr.reg_scatter(labels=False, coef_box='upper left', separator='cids',
                   title="Carry and Return",
                   ylab="", xlab="")
    cr.reg_scatter(labels=False, coef_box='upper left', separator=2010,
                   title="Carry and Return",
                   xlab="Carry", ylab="Return")

    cr = CategoryRelations(dfdx, xcats=['CRY', 'XR'], freq='M',
                           cids=cidx, xcat_aggs=['last', 'mean'],
                           start='2005-01-01', blacklist=black,
                           years=3)

    cr.reg_scatter(labels=True, coef_box='upper right', separator=None,
                   title="Carry and Return",
                   xlab="Carry", ylab="Return")
    cr.reg_scatter(labels=True, coef_box='upper left', separator='cids',
                   title="Carry and Return",
                   xlab="Carry", ylab="Return")

    cr = CategoryRelations(dfdx, xcats=['CRY', 'XR'], freq='M',
                           cids=cidx, xcat_aggs=['last', 'mean'],
                           start='2005-01-01', blacklist=black,
                           years=None)
    cr.reg_scatter(labels=True, coef_box='upper right', separator=2010,
                   title="Test Mechanism.",
                   xlab="Carry", ylab="Return")

    cr = CategoryRelations(dfdx, xcats=['GROWTH', 'INFL'], cids=cidx, freq='M',
                           xcat_aggs=['last', 'mean'], lag=1,
                           start='2000-01-01', years=None, blacklist=black,
                           xcat1_chg=None, xcat_trims=[2, 2])

    cr.reg_scatter(labels=False, coef_box='upper left')
    cr.jointplot(kind='hist', xlab='growth', ylab='inflation', height=5)

    cr = CategoryRelations(dfd, xcats=['GROWTH', 'INFL'], cids=cids, freq='M',
                           xcat_aggs=['mean', 'mean'],
                           start='2000-01-01', years=3, blacklist=black)

    cr.reg_scatter(labels=False, coef_box='lower right',
                   title='Growth and Inflation', xlab='Growth', ylab='Inflation')
    cr.jointplot(kind='hist', xlab='growth', ylab='inflation', height=5)<|MERGE_RESOLUTION|>--- conflicted
+++ resolved
@@ -116,10 +116,8 @@
 
     @classmethod
     def intersection_cids(cls, df, xcats, cids):
-<<<<<<< HEAD
-        """
-        Returns a list of the common cross-sections across both categories: dependent &
-        explanatory variable.
+        """Returns common cross-sections across both categories and specified
+        parameter.
 
         :param <pd.DataFrame> df: standardised DataFrame.
         :param <List[str]> xcats: exactly two extended categories to be checked on.
@@ -129,9 +127,6 @@
         :return <List[str]>: usable: List of the common cross-sections across the two
             categories.
         """
-=======
-        """ Returns common cross-sections across both categories """
->>>>>>> 526f3682
 
         set_1 = set(df[df['xcat'] == xcats[0]]['cid'])
         set_2 = set(df[df['xcat'] == xcats[1]]['cid'])
@@ -153,7 +148,6 @@
     def time_series(cls, df: pd.DataFrame, change: str, n_periods: int,
                     shared_cids: List[str], expln_var: str):
         """ Calculates first differences and percent changes.
-        # Todo: Replace by pandas' .diff() and .pct_change()
 
         :param <pd.DataFrame> df: multi-index DataFrame hosting the two categories: first
             column represents the explanatory variable; second column hosts the dependent
@@ -190,7 +184,6 @@
     def outlier_trim(cls, df: pd.DataFrame, xcats: List[str], xcat_trims: List[float]):
         """
         Trim outliers from the dataset.
-        # Todo: Replace by simple filtering df['value'].abs() < thresh
 
         :param <pd.DataFrame> df: multi-index DataFrame hosting the two categories. The
             transformations, to each series, have already been applied.
