--- conflicted
+++ resolved
@@ -699,13 +699,8 @@
 
     cr.reg_scatter(
         labels=False, separator=cids, title="Carry and Return", xlab="Carry",
-<<<<<<< HEAD
         ylab="Return", coef_box="lower left",
     )
-=======
-        ylab="Return", coef_box="lower left"
-    )
 
     cr.ols_table(type='pool')
-    cr.ols_table(type='re')
->>>>>>> 806f536e
+    cr.ols_table(type='re')