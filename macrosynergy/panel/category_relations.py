"""
Classes and functions for analyzing and visualizing the relations of two panel categories.
"""
import numpy as np
import pandas as pd
import matplotlib.pyplot as plt
import seaborn as sns
from typing import List, Union, Tuple
from scipy import stats
import statsmodels.api as sm
import warnings

from macrosynergy.management.simulate import make_qdf
from macrosynergy.management.utils import categories_df
from macrosynergy.management.utils import apply_slip as apply_slip_util


class CategoryRelations(object):
    """
    Class for analyzing and visualizing the relations of two panel categories.

    :param <pd.DataFrame> df: standardized DataFrame with the necessary columns:
        'cid', 'xcat', 'real_date' and at least one column with values of interest.
    :param <List[str]> xcats: exactly two extended categories to be analyzed.
        If there is a hypothesized explanatory-dependent relation, the first category
        is the explanatory variable and the second category the explained variable.
    :param <List[str]> cids: cross-sections for which the category relations is being
        analyzed. Default is all in the DataFrame.
    :param <str> start: earliest date in ISO format. Default is None in which case the
        earliest date in the DataFrame will be used.
    :param <str> end: latest date in ISO format. Default is None in which case the
        latest date in the DataFrame will be used.
    :param <dict> blacklist: cross-sections with date ranges that should be excluded from
        the analysis.
    :param <int> years: number of years over which data are aggregated. Supersedes the
        'freq' parameter and does not allow lags, Default is None, meaning no multi-year
        aggregation.
        Note: for single year labelled plots, better use freq='A' for cleaner labels.
    :param <str> val: name of column that contains the values of interest. Default is
        'value'.
    :param <str> freq: letter denoting frequency at which the series are to be sampled.
        This must be one of 'D', 'W', 'M', 'Q', 'A'. Default is 'M'.
    :param <int> lag: lag (delay of arrival) of first (explanatory) category in periods
        as set by freq. Default is 0.
        Importantly, for analyses with explanatory and dependent categories, the first
        category takes the role of the explanatory and a positive lag means that the
        explanatory values will be deferred into the future, i.e. relate to future values
        of the explained variable.
    :param <List[str]> xcat_aggs: Exactly two aggregation methods. Default is 'mean' for
        both.
    :param <str> xcat1_chg: time series changes are applied to the first category.
        Default is None. Options are 'diff' (first difference) and 'pch'
        (percentage change). The changes are calculated over the number of
        periods determined by `n_periods`.
    :param <int> n_periods: number of periods over which changes of the first category
        have been calculated. Default is 1.
    :param <int> fwin: forward moving average window of second category. Default is 1,
        i.e no average.
        Importantly, for analysis with explanatory and dependent categories, the second
        takes the role of the dependent and a forward window means that the dependent
        values average forward into the future.
    :param: <List[float]> xcat_trims: two-element list with maximum absolute values
        for the two respective categories. Observations with higher values will be
        trimmed, i.e. removed from the analysis (not winsorized!). Default is None
        for both. Trimming is applied after all other transformations.
    :param <int> slip: implied slippage of feature availability for relationship with
        the target category. This mimics the relationship between trading signals and
        returns, which is often characterized by a delay due to the setup of of positions.
        Technically, this is a negative lag (early arrival) of the target category
        in working days prior to any frequency conversion. Default is 0.
    """

    def __init__(
        self,
        df: pd.DataFrame,
        xcats: List[str],
        cids: List[str] = None,
        val: str = "value",
        start: str = None,
        end: str = None,
        blacklist: dict = None,
        years: int = None,
        freq: str = "M",
        lag: int = 0,
        fwin: int = 1,
        xcat_aggs: List[str] = ["mean", "mean"],
        xcat1_chg: str = None,
        n_periods: int = 1,
        xcat_trims: List[float] = [None, None],
        slip: int = 0,
    ):
        """Initializes CategoryRelations"""

        if not isinstance(freq, str):
            raise TypeError("freq must be a string.")

        self.xcats: List[str] = xcats
        self.cids: List[str] = cids
        self.val: str = val
        self.freq: str = freq.upper()
        self.lag: int = lag
        self.years: int = years
        self.aggs: List[str] = xcat_aggs
        self.xcat1_chg: str = xcat1_chg
        self.n_periods: int = n_periods
        self.xcat_trims: List[float] = xcat_trims
        self.slip: int = slip

        if self.freq not in ["D", "W", "M", "Q", "A"]:
            raise ValueError("freq must be one of 'D', 'W', 'M', 'Q', 'A'.")
        if not isinstance(val, str):
            raise TypeError("val must be a string.")
        if not {"cid", "xcat", "real_date", val}.issubset(set(df.columns)):
            raise ValueError(
                "`df` must have columns 'cid', 'xcat', 'real_date' and `val`."
            )
        if not isinstance(xcats, (list, tuple)):
            raise TypeError("`xcats` must be a list or a tuple.")
        elif not len(xcats) == 2:
            raise ValueError("`xcats` must have exactly two elements.")
        if not isinstance(slip, int):
            raise TypeError("`slip` must be a non-negative integer.")
        elif slip < 0:
            raise ValueError("`slip` must be a non-negative integer.")

        if not isinstance(xcat_aggs, (list, tuple)):
            raise TypeError("xcat_aggs must be a list or a tuple.")

        # copy DF to avoid side-effects
        df: pd.DataFrame = df.copy()
        # Select the cross-sections available for both categories.
        df.loc[:, "real_date"] = pd.to_datetime(df["real_date"], format="%Y-%m-%d")

        if self.slip != 0:
            metrics_found: List[str] = list(
                set(df.columns) - set(["cid", "xcat", "real_date"])
            )
            df = self.apply_slip(
                df=df,
                slip=self.slip,
                cids=self.cids,
                xcats=self.xcats,
                metrics=metrics_found,
            )

        # capture warning from intersection_cids, in case the two categories do not
        # share any cross-sections.
        warnings_list = []
        with warnings.catch_warnings(record=True) as w:
            warnings.simplefilter("always")
            shared_cids = CategoryRelations.intersection_cids(df, xcats, cids)
            for warning in w:
                warnings_list.append(str(warning.message))

        # if shared_cids is empty, then the analysis is not possible.
        # The warning from intersection_cids now becomes an error.
        if len(shared_cids) == 0:
            error_message = "The two categories have no shared cross-sections."
            if len(warnings_list) > 0:
                error_message += f"\nPossible reason(s) for error: "
                error_message += "\n".join(warnings_list)

            error_message += "\nPlease check input parameters."
            raise ValueError(error_message)

        # Will potentially contain NaN values if the two categories are defined over
        # time-periods.
        df = categories_df(
            df,
            xcats,
            shared_cids,
            val=val,
            start=start,
            end=end,
            freq=self.freq,
            blacklist=blacklist,
            years=years,
            lag=lag,
            fwin=fwin,
            xcat_aggs=xcat_aggs,
        )

        if xcat1_chg is not None:
            xcat1_error = (
                "Change applied to the explanatory variable must either be "
                "first-differencing, 'diff', or percentage change, 'pch'."
            )
            assert xcat1_chg in ["diff", "pch"], xcat1_error
            n_periods_error = f"<int> expected and not {type(n_periods)}."
            assert isinstance(n_periods, int), n_periods_error

            df = CategoryRelations.time_series(
                df,
                change=xcat1_chg,
                n_periods=n_periods,
                shared_cids=shared_cids,
                expln_var=xcats[0],
            )

        if any([xt is not None for xt in self.xcat_trims]):
            xcat_trim_error = (
                "Two values expected corresponding to the number " "of categories."
            )
            assert len(xcat_trims) == len(xcats), xcat_trim_error

            types = [
                isinstance(elem, (float, int)) and elem >= 0.0 for elem in xcat_trims
            ]
            assert any(types), "Expected two floating point values."

            df = CategoryRelations.outlier_trim(df, xcats, xcat_trims)

        # NaN values will not be handled if both of the above conditions are not
        # satisfied.
        self.df = df.dropna(axis=0, how="any")

    @classmethod
    def intersection_cids(cls, df, xcats, cids):
        """Returns common cross-sections across both categories and specified
        parameter.

        :param <pd.DataFrame> df: standardised DataFrame.
        :param <List[str]> xcats: exactly two extended categories to be checked on.
        :param <List[str]> cids: cross-sections for which the category relation is being
        analyzed.

        :return <List[str]>: usable: List of the common cross-sections across the two
            categories.
        """

        set_1 = set(df[df["xcat"] == xcats[0]]["cid"])
        set_2 = set(df[df["xcat"] == xcats[1]]["cid"])

        miss_1 = list(set(cids).difference(set_1))
        miss_2 = list(set(cids).difference(set_2))

        if len(miss_1) > 0:
            print(f"{xcats[0]} misses: {sorted(miss_1)}.")
            warnings.warn(f"{xcats[0]} misses: {sorted(miss_1)}.", UserWarning)
        if len(miss_2) > 0:
            print(f"{xcats[1]} misses: {sorted(miss_2)}.")
            warnings.warn(f"{xcats[1]} misses: {sorted(miss_2)}.", UserWarning)

        usable = list(set_1.intersection(set_2).intersection(set(cids)))

        return usable

    @staticmethod
    def apply_slip(
        df: pd.DataFrame,
        slip: int,
        cids: List[str],
        xcats: List[str],
        metrics: List[str],
    ) -> pd.DataFrame:
        return apply_slip_util(
            df=df, slip=slip, cids=cids, xcats=xcats, metrics=metrics, raise_error=True
        )

    @classmethod
    def time_series(
        cls,
        df: pd.DataFrame,
        change: str,
        n_periods: int,
        shared_cids: List[str],
        expln_var: str,
    ):
        """Calculates first differences and percent changes.

        :param <pd.DataFrame> df: multi-index DataFrame hosting the two categories: first
            column represents the explanatory variable; second column hosts the dependent
            variable. The DataFrame's index is the real-date and cross-section.
        :param <str> change: type of change to be applied
        :param <int> n_periods: number of base periods in df over which the change is
            applied.
        :param <List[str]> shared_cids: shared cross-sections across the two categories
            and the received list.
        :param <str> expln_var: only the explanatory variable's data series will be
            changed from the raw value series to a difference or percentage change value.

        :return <pd.Dataframe>: df: returns the same multi-index DataFrame but with an
            adjusted series inline with the 'change' parameter.
        """

        df_lists = []
        for c in shared_cids:
            temp_df: pd.DataFrame = df.loc[c].copy()

            if change == "diff":
                temp_df[expln_var] = temp_df[expln_var].diff(periods=n_periods)
            else:
                temp_df[expln_var] = temp_df[expln_var].pct_change(periods=n_periods)

            temp_df["cid"] = c
            temp_df = temp_df.set_index("cid", append=True)
            df_lists.append(temp_df)

        df_ = pd.concat(df_lists)
        df_ = df_.dropna(axis=0, how="any")
        return df_

    @classmethod
    def outlier_trim(cls, df: pd.DataFrame, xcats: List[str], xcat_trims: List[float]):
        """
        Trim outliers from the dataset.

        :param <pd.DataFrame> df: multi-index DataFrame hosting the two categories. The
            transformations, to each series, have already been applied.
        :param <List[str]> xcats: explanatory and dependent variable.
        :param <List[float]> xcat_trims:

        :return <pd.DataFrame> df: returns the same multi-index DataFrame.

        N.B.:
        Outliers are classified as any datapoint whose absolute value exceeds the
        predefined value specified in the field self.xcat_trims. The values will be set
        to NaN, and subsequently excluded from any regression modelling or correlation
        coefficients.
        """

        xcat_dict = dict(zip(xcats, xcat_trims))

        for k, v in xcat_dict.items():
            df[k] = np.where(np.abs(df[k]) < v, df[k], np.nan)

        df = df.dropna(axis=0, how="any")
        return df

    def corr_prob_calc(
        self, df_probability: Union[pd.DataFrame, List[pd.DataFrame]], prob_est
    ):
        """
        Compute the correlation coefficient and probability statistics.

        :param <List[pd.DataFrame] or pd.DataFrame> df_probability: pandas DataFrame
            containing the dependent and explanatory variables.
        :param <bool> prob_bool: boolean parameter which determines whether the
            probability value is included in the table. The default is True.

        :return <List[tuple(float, float)]>:

        N.B.: The method is able to handle multiple DataFrames, and will return the
        corresponding number of statistics held inside a List.
        """
        if isinstance(df_probability, pd.DataFrame):
            df_probability = [df_probability]

        cpl = []
        for i, df_i in enumerate(df_probability):
            feat = df_i[self.xcats[0]].to_numpy()
            targ = df_i[self.xcats[1]].to_numpy()
            coeff, pval = stats.pearsonr(feat, targ)
            if prob_est == "map":
                X = df_i.loc[:, self.xcats[0]]
                X = sm.add_constant(X)
                y = df_i.loc[:, self.xcats[1]]
                groups = df_i.reset_index().real_date
                re = sm.MixedLM(
                    y,
                    X,
                    groups,
                ).fit(
                    reml=False
                )  # random effects est
                pval = float(re.summary().tables[1].iloc[1, 3])
            row = [np.round(coeff, 3), np.round(1 - pval, 3)]
            cpl.append(row)
        return cpl

    def corr_probability(
        self,
        df_probability,
        prob_est,
        time_period: str = "",
        coef_box_loc: str = "upper left",
        ax: plt.Axes = None,
    ):
        """
        Add the computed correlation coefficient and probability to a Matplotlib table.

        :param <List[pd.DataFrame] or pd.DataFrame> df_probability: pandas DataFrame
            containing the dependent and explanatory variables. Able to handle multiple
            DataFrames representing different time-periods of the original series.
        :param <str> time_period: indicator used to clarify which time-period the
            statistics are computed for. For example, before 2010 and after 2010: the two
            periods experience very different macroeconomic conditions. The default is
            an empty string.
        :param <str> coef_box_loc: location on the graph of the aforementioned box. The
            default is in the upper left corner.
        :param <bool> prob_bool: boolean parameter which determines whether the
            probability value is included in the table. The default is True.
        :param <plt.Axes> ax: Matplotlib Axes object. If None (default), new
            axes will be created.

        """
        time_period_error = f"<str> expected - received {type(time_period)}."
        assert isinstance(time_period, str), time_period_error

        cpl = self.corr_prob_calc(df_probability=df_probability, prob_est=prob_est)

        fields = [
            f"Correlation\n coefficient {time_period}",
            f"Probability\n of significance {time_period}",
        ]

        if isinstance(df_probability, list) and len(df_probability) == 2:
            row_headers = ["Before 2010", "After 2010"]
            cellC = [
                ["lightsteelblue", "lightsteelblue"],
                ["lightsalmon", "lightsalmon"],
            ]
        else:
            row_headers = None
            cellC = None

        if ax is None:
            data_table = plt.table(
                cellText=cpl,
                cellColours=cellC,
                colLabels=fields,
                cellLoc="center",
                loc=coef_box_loc,
                zorder=10,
            )
        else:
            data_table = ax.table(
                cellText=cpl,
                cellColours=cellC,
                colLabels=fields,
                cellLoc="center",
                loc=coef_box_loc,
                zorder=10,
            )

        return data_table

    def annotate_facet(self, data, **kws):
        """Annotate each graph within the facet grid."""

        x = data[self.xcats[0]].to_numpy()
        y = data[self.xcats[1]].to_numpy()
        coeff, pval = stats.pearsonr(x, y)

        cpl = np.round(coeff, 3)
        fields = "Correlation coefficient: "
        ax = plt.gca()
        ax.text(0.04, 0.1, f"{fields} {cpl}", fontsize=10, transform=ax.transAxes)

    def reg_scatter(
        self,
        title: str = None,
        labels: bool = False,
        size: Tuple[float] = (12, 8),
        xlab: str = None,
        ylab: str = None,
        coef_box: str = None,
        coef_box_font_size: int = 0,
        prob_est: str = "pool",
        fit_reg: bool = True,
        reg_ci: int = 95,
        reg_order: int = 1,
        reg_robust: bool = False,
        separator: Union[str, int] = None,
        title_adj: float = 1,
        single_chart: bool = False,
        ncol: int = None,
        ax: plt.Axes = None,
    ):
        """
        Display scatter-plot and regression line.

        :param <str> title: title of plot. If None (default) an informative title is
            applied.
        :param <bool> labels: assign a cross-section/period label to each dot.
            Default is False.
        :param <Tuple[float]> size: width and height of the figure
        :param <str> xlab: x-axis label. Default is no label.
        :param <str> ylab: y-axis label. Default is no label.
        :param <bool> fit_reg: if True (default) adds a regression line.
        :param <int> reg_ci: size of the confidence interval for the regression estimate.
            Default is 95. Can be None.
        :param <int> reg_order: order of the regression equation. Default is 1 (linear).
        :param <bool> reg_robust: if this will de-weight outliers, which is
            computationally expensive. Default is False.
        :param <str> coef_box: two-purpose parameter. Firstly, if the parameter equals
            None, the correlation coefficient and probability statistics will not be
            included in the graphic. Secondly, if the statistics are to be included,
            pass in the desired location on the graph which, in addition, will act as a
            pseudo-boolean parameter. The options are standard, i.e. 'upper left',
            'lower right' and so forth. Default is None, i.e the statistics are not
            displayed.
        :param <str> prob_est: type of estimator for probability of significant relation.
            The default is "pool", which means that all observation pairs of a panel
            are pooled and the probability is based on that pool.
            The alternative is "map", denoting Macrosynergy panel test. This is based
            on a panel regression with period-specific random effects and greatly
            mitigates the issue of pseudo-replication if panel features and targets
            are correlated across time.
            See also https://research.macrosynergy.com/testing-macro-trading-factors/
        :param <Union[str, int]> separator: allows categorizing the scatter analysis by
            cross-section or integer. In the former case the argument is set to
            "cids" and in the latter case the argument is set to a year [2010, for
            instance] which will subsequently split the time-period into the sample
            before (not including) that year and from (including) that year.
        :param <float> title_adj: parameter that sets top of figure to accommodate title.
            Default is 1.
        :param <bool> single_chart: boolean parameter determining whether the x- and y-
            labels are only written on a single graph of the Facet Grid (useful if there
            are numerous charts, and the labels are excessively long). The default is
            False, and the names of the axis will be displayed on each grid if not
            conflicting with the label for each variable.
        :param <int> ncol: number of columns in the facet grid. Default is None, in which
            case the number of columns is determined by the number of cross-sections.
        :param <plt.Axes> ax: Matplotlib Axes object. If None (default), new figure and
            axes objects will be created. If an Axes object is passed, the plot will be
            drawn on the Axes, and plt.show() will not be called.
        """

        coef_box_loc_error = (
            "The parameter expects a string used to delimit the "
            "location of the box: 'upper left', 'lower right' etc."
        )
        if coef_box is not None:
            assert isinstance(coef_box, str), coef_box_loc_error

        assert prob_est in ["pool", "map"], "prob_est must be 'pool' or 'map'"

        sns.set_theme(style="whitegrid")
        dfx = self.df.copy()

        if title is None and (self.years is None):
            dates = (
                self.df.index.get_level_values("real_date")
                .to_series()
                .dt.strftime("%Y-%m-%d")
            )
            title = (
                f"{self.xcats[0]} and {self.xcats[1]} "
                f"from {dates.min()} to {dates.max()}"
            )
        elif title is None:
            title = f"{self.xcats[0]} and {self.xcats[1]}"

        if ax is not None:
            if not isinstance(ax, plt.Axes):
                raise TypeError("ax must be a matplotlib Axes object.")
            show_plot = False
        else:
            show_plot = True

        set_font_size = False
        if not (isinstance(coef_box_font_size, int) and coef_box_font_size >= 0):
            raise ValueError("coef_box_font_size must be a non-negative integer.")
        if coef_box_font_size == 0:
            set_font_size = True
            coef_box_font_size = 12
        
        # If "separator" is type Integer, the scatter plot is split across two
        # time-periods where the divisor is the received year.
        if isinstance(separator, int):
            year_error = "Separation by years does not work with year groups."
            assert self.years is None, year_error

            if ax is None:
                fig, ax = plt.subplots(figsize=size)

            index_years = dfx.index.get_level_values(1).year
            years_in_df = list(index_years.unique())

            assert separator in years_in_df, "Separator year is not in the range."
            error_sep = "Separator year must not be the first in the range."
            assert separator > np.min(years_in_df), error_sep

            label_set1 = f"before {separator}"
            label_set2 = f"from {separator}"
            dfx1 = dfx[index_years < separator]
            dfx2 = dfx[index_years >= separator]

            sns.regplot(
                data=dfx1,
                x=self.xcats[0],
                y=self.xcats[1],
                ci=reg_ci,
                order=reg_order,
                robust=reg_robust,
                fit_reg=fit_reg,
                scatter_kws={"s": 30, "alpha": 0.5},
                label=label_set1,
                line_kws={"lw": 1},
                ax=ax,
            )
            sns.regplot(
                data=dfx2,
                x=self.xcats[0],
                y=self.xcats[1],
                ci=reg_ci,
                order=reg_order,
                robust=reg_robust,
                fit_reg=fit_reg,
                label=label_set2,
                scatter_kws={"s": 30, "alpha": 0.5},
                line_kws={"lw": 1},
                ax=ax,
            )

            if coef_box is not None:
                data_table = self.corr_probability(
                    df_probability=[dfx1, dfx2],
                    time_period="",
                    coef_box_loc=coef_box,
                    prob_est=prob_est,
                    ax=ax,
                )
                data_table.scale(0.4, 2.5)
                data_table.auto_set_font_size(set_font_size)
                data_table.set_fontsize(coef_box_font_size)

            ax.legend(loc="upper right")
            ax.set_title(title, fontsize=14)
            if xlab is not None:
                ax.set_xlabel(xlab)
            if ylab is not None:
                ax.set_ylabel(ylab)

        elif separator == "cids":
            assert isinstance(single_chart, bool)

            dfx_copy = dfx.reset_index()
            n_cids = len(dfx_copy["cid"].unique())

            error_cids = (
                "There must be more than one cross-section to use "
                "separator = 'cids'."
            )
            assert n_cids > 1, error_cids

            # “Wrap” the column variable at this width, so that the column facets span
            # multiple rows. Used to determine the number of grids on each row.
            dict_coln = {2: 2, 5: 3, 8: 4, 30: 5}

            keys_ar = np.array(list(dict_coln.keys()))
            key = keys_ar[keys_ar <= n_cids][-1]
            if ncol is None:
                ncol = dict_coln[key]
            if ncol > n_cids:
                ncol = n_cids

            # The DataFrame is already a standardised DataFrame. Three columns: two
            # categories (dependent & explanatory variable) and the respective
            # cross-sections. The index will be the date timestamp.

            fg = sns.FacetGrid(data=dfx_copy, col="cid", col_wrap=ncol)
            fg.map(
                sns.regplot,
                self.xcats[0],
                self.xcats[1],
                ci=reg_ci,
                order=reg_order,
                robust=reg_robust,
                fit_reg=fit_reg,
                scatter_kws={"s": 15, "alpha": 0.5, "color": "lightgray"},
                line_kws={"lw": 1},
            )

            if coef_box is not None:
                fg.map_dataframe(self.annotate_facet)

            fg.set_titles(col_template="{col_name}")
            fg.fig.suptitle(title, y=title_adj, fontsize=14)

            if not single_chart:
                if xlab is not None:
                    fg.set_xlabels(xlab, clear_inner=True)
                if ylab is not None:
                    fg.set_ylabels(ylab)
            else:
                error = "Label expected for the respective axis."
                assert xlab is not None, error
                assert ylab is not None, error
                number_of_graphs = len(fg.axes)
                no_columns = fg._ncol
                remainder = int(number_of_graphs % no_columns)

                for i in range(number_of_graphs):
                    fg.axes[i].set_xlabel("")
                    fg.axes[i].set_ylabel("")

                    if remainder == 0:
                        fg.axes[no_columns].set_xlabel(xlab)
                        fg.axes[no_columns].set_ylabel(ylab)
                    else:
                        fg.axes[-remainder].set_xlabel(xlab)
                        fg.axes[-remainder].set_ylabel(ylab)

        elif separator is None:
            if ax is None:
                fig, ax = plt.subplots(figsize=size)
            else:
                show_plot = False

            sns.regplot(
                data=dfx,
                x=self.xcats[0],
                y=self.xcats[1],
                ci=reg_ci,
                order=reg_order,
                robust=reg_robust,
                fit_reg=fit_reg,
                scatter_kws={"s": 30, "alpha": 0.5, "color": "lightgray"},
                line_kws={"lw": 1},
                ax=ax,
            )

            if coef_box is not None:
                data_table = self.corr_probability(
                    df_probability=self.df,
                    prob_est=prob_est,
                    coef_box_loc=coef_box,
                    ax=ax,
                )
                data_table.scale(0.4, 2.5)
                data_table.auto_set_font_size(set_font_size)
                data_table.set_fontsize(coef_box_font_size)

            if labels:
                error_freq = "Labels only available for monthly or lower frequencies."
                assert self.freq in ["A", "Q", "M"], error_freq

                df_labs = self.df.dropna().index.to_frame(index=False)
                if self.years is not None:
                    ser_labs = df_labs["cid"] + " " + df_labs["real_date"]
                else:
                    ser_labs = df_labs["cid"] + " "
                    ser_labs += df_labs["real_date"].dt.year.astype(str)
                    if self.freq == "Q":
                        ser_labs += "Q" + df_labs["real_date"].dt.quarter.astype(str)

                    elif self.freq == "M":
                        ser_labs += "-" + df_labs["real_date"].dt.month.astype(str)

                for i in range(self.df.shape[0]):
                    ax.text(
                        x=self.df[self.xcats[0]][i] + 0,
                        y=self.df[self.xcats[1]][i] + 0,
                        s=ser_labs[i],
                        fontdict=dict(color="black", size=8),
                    )

            ax.set_title(title, fontsize=14)
            if xlab is not None:
                ax.set_xlabel(xlab)
            if ylab is not None:
                ax.set_ylabel(ylab)
        else:
            ValueError("Separator must be either a valid year <int> or 'cids' <str>.")

        if show_plot:
            plt.show()

    def ols_table(self, type="pool"):
        """
        Print statsmodels regression summaries.
        :param <str> type: type of linear regression summary to print. Default is 'pool'.
            Alternative is 're' for period-specific random effects.

        """
        assert type in ["pool", "re"], "Type must be either 'pool' or 're'."

        x, y = self.df.dropna().iloc[:, 0], self.df.dropna().iloc[:, 1]
        x_fit = sm.add_constant(x)
        groups = self.df.reset_index().real_date
        if type == "pool":
            fit_results = sm.OLS(y, x_fit).fit()
        elif type == "re":
            fit_results = sm.MixedLM(y, x_fit, groups).fit(reml=False)

        print(fit_results.summary())


if __name__ == "__main__":
    cids = ["AUD", "CAD", "GBP", "NZD", "USD"]
    xcats = ["XR", "CRY", "GROWTH", "INFL"]
    df_cids = pd.DataFrame(
        index=cids, columns=["earliest", "latest", "mean_add", "sd_mult"]
    )
    df_cids.loc["AUD"] = ["2000-01-01", "2020-12-31", 0.1, 1]
    df_cids.loc["CAD"] = ["2001-01-01", "2020-11-30", 0, 1]
    df_cids.loc["BRL"] = ["2001-01-01", "2020-11-30", -0.1, 2]
    df_cids.loc["GBP"] = ["2002-01-01", "2020-11-30", 0, 2]
    df_cids.loc["NZD"] = ["2002-01-01", "2020-09-30", -0.1, 2]
    df_cids.loc["USD"] = ["2003-01-01", "2020-12-31", -0.1, 2]

    cols = ["earliest", "latest", "mean_add", "sd_mult", "ar_coef", "back_coef"]
    df_xcats = pd.DataFrame(index=xcats, columns=cols)
    df_xcats.loc["XR"] = ["2000-01-01", "2020-12-31", 0.1, 1, 0, 0.3]
    df_xcats.loc["CRY"] = ["2000-01-01", "2020-10-30", 1, 2, 0.95, 1]
    df_xcats.loc["GROWTH"] = ["2001-01-01", "2020-10-30", 1, 2, 0.9, 1]
    df_xcats.loc["INFL"] = ["2001-01-01", "2020-10-30", 1, 2, 0.8, 0.5]

    dfd = make_qdf(df_cids, df_xcats, back_ar=0.75)
    dfd["grading"] = np.ones(dfd.shape[0])
    black = {"AUD": ["2000-01-01", "2003-12-31"], "GBP": ["2018-01-01", "2100-01-01"]}

    # All AUD GROWTH locations.
    filt1 = (dfd["xcat"] == "GROWTH") & (dfd["cid"] == "AUD")
    filt2 = (dfd["xcat"] == "INFL") & (dfd["cid"] == "NZD")

    # Reduced DataFrame.
    dfdx = dfd[~(filt1 | filt2)].copy()
    dfdx["ERA"]: str = "before 2007"
    dfdx.loc[dfdx["real_date"].dt.year > 2007, "ERA"] = "from 2010"

    cidx = ["AUD", "CAD", "GBP", "USD"]

    cr = CategoryRelations(
        dfdx,
        xcats=["CRY", "XR"],
        freq="M",
        lag=1,
        cids=cidx,
        xcat_aggs=["mean", "sum"],
        start="2001-01-01",
        blacklist=black,
        years=None,
    )

    cr.reg_scatter(
        labels=False,
        separator=None,
        title="Carry and Return",
        xlab="Carry",
        ylab="Return",
        coef_box="lower left",
        prob_est="map",
    )

    # years parameter
<<<<<<< HEAD

    cr = CategoryRelations(
        dfdx,
        xcats=["CRY", "XR"],
        freq="M",
        years=5,
        lag=0,
        cids=cidx,
        xcat_aggs=["mean", "sum"],
        start="2001-01-01",
        blacklist=black,
    )

    cr.reg_scatter(
        labels=False,
        separator=None,
        title="Carry and Return, 5-year periods",
        xlab="Carry",
        ylab="Return",
        coef_box="lower left",
        prob_est="map",
    )
=======
>>>>>>> e318d680

    cr = CategoryRelations(
        dfdx,
        xcats=["CRY", "XR"],
        freq="M",
        years=5,
        lag=0,
        cids=cidx,
        xcat_aggs=["mean", "sum"],
        start="2001-01-01",
        blacklist=black,
    )

    cr.reg_scatter(
        labels=False,
        separator=None,
        title="Carry and Return, 5-year periods",
        xlab="Carry",
        ylab="Return",
        coef_box="lower left",
        prob_est="map",
    )

    cr = CategoryRelations(
        dfdx,
        xcats=["CRY", "XR"],
        # xcat1_chg="diff",
        freq="M",
        lag=1,
        cids=cidx,
        xcat_aggs=["mean", "sum"],
        start="2001-01-01",
        blacklist=black,
        years=None,
    )

    cr.reg_scatter(
        labels=False,
        separator=2010,
        title="Carry and Return",
        xlab="Carry",
        ylab="Return",
        coef_box="lower left",
        ncol=5,
    )
    cr.reg_scatter(
        labels=False,
        separator="cids",
        title="Carry and Return",
        xlab="Carry",
        ylab="Return",
        coef_box="lower left",
        ncol=2,
    )

    # Passing Axes object for a subplot
    fig, ax = plt.subplots(1, 2, figsize=(12, 8))

    for i in range(2):
        cr.reg_scatter(
            labels=False,
            separator=None,
            title="Carry and Return",
            xlab="Carry",
            ylab="Return",
            coef_box="lower left",
            prob_est="map",
            ax=ax[i],
        )
    plt.show()

    cr.ols_table(type="pool")
    cr.ols_table(type="re")<|MERGE_RESOLUTION|>--- conflicted
+++ resolved
@@ -836,31 +836,6 @@
     )
 
     # years parameter
-<<<<<<< HEAD
-
-    cr = CategoryRelations(
-        dfdx,
-        xcats=["CRY", "XR"],
-        freq="M",
-        years=5,
-        lag=0,
-        cids=cidx,
-        xcat_aggs=["mean", "sum"],
-        start="2001-01-01",
-        blacklist=black,
-    )
-
-    cr.reg_scatter(
-        labels=False,
-        separator=None,
-        title="Carry and Return, 5-year periods",
-        xlab="Carry",
-        ylab="Return",
-        coef_box="lower left",
-        prob_est="map",
-    )
-=======
->>>>>>> e318d680
 
     cr = CategoryRelations(
         dfdx,
