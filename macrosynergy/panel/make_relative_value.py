--- conflicted
+++ resolved
@@ -82,13 +82,8 @@
     :param <str> postfix: acronym to be appended to 'xcat' string to give the name for
         relative value category. Only applies if rel_xcats is None. Default is 'R'
 
-<<<<<<< HEAD
     :return <pd.DataFrame>: standardized DataFrame with the relative values, featuring
         the categories: 'cid', 'xcat', 'real_date' and 'value'.
-=======
-    :return <pd.Dataframe>: standardized DataFrame with the relative values, featuring
-        the categories: 'cid', 'xcats', 'real_date' and 'value'.
->>>>>>> ca98b5dd
 
     """
 
@@ -124,16 +119,11 @@
     # Host DataFrame.
     df_out = pd.DataFrame(columns=col_names)
 
-<<<<<<< HEAD
-    dfx = reduce_df(df, xcats, cids, start, end, blacklist,
-                    out_all=False)
-=======
     # Intersect parameter set to False. Therefore, cross-sections across the categories
     # can vary.
     dfx = reduce_df(
         df, xcats, cids, start, end, blacklist, out_all=False
     )
->>>>>>> ca98b5dd
 
     if cids is None:
         # All cross-sections available - union across categories.
@@ -166,15 +156,10 @@
 
         dfx_xcat = df_xcat[['cid', 'real_date', 'value']]
 
-<<<<<<< HEAD
-        # Reduce the DataFrame to the specified basket.
-        dfb = dfx_xcat[dfx_xcat['cid'].isin(basket)]
-=======
         dfb, basket = _prepare_basket(
             df=dfx_xcat, xcat=xcat, basket=basket, cids_avl=available_cids,
             complete_cross=complete_cross
         )
->>>>>>> ca98b5dd
 
         if len(basket) > 1:
             # Mean of (available) cross-sections at each point in time. If all
@@ -244,37 +229,6 @@
     black = {'AUD': ['2000-01-01', '2003-12-31'], 'GBP': ['2018-01-01', '2100-01-01']}
 
     # Applications
-<<<<<<< HEAD
-    dfd_1 = make_relative_value(dfd, xcats=['GROWTH', 'INFL'], cids=None,
-                                blacklist=None, rel_meth='subtract', rel_xcats=None,
-                                postfix='RV')
-    dfd_concatenate = pd.concat([dfd, dfd_1])
-    dfd_concatenate = dfd_concatenate.reset_index(drop=True)
-
-    dfd_1_black = make_relative_value(dfd, xcats=['GROWTH', 'INFL'], cids=None,
-                                      blacklist=black, rel_meth='subtract',
-                                      rel_xcats=None, postfix='RV')
-
-    # Testing for complete-cross parameter.
-    xcats = ['XR', 'CRY']
-    start = '2000-01-01'
-    end = '2020-12-31'
-    dfx = reduce_df(df=dfd, xcats=xcats, cids=cids, start=start,
-                    end=end, blacklist=None, out_all=False)
-
-    # On the reduced DataFrame, remove a single cross-section from one of the
-    # categories.
-    filt1 = ~((dfx['cid'] == 'AUD') & (dfx['xcat'] == 'XR'))
-    dfdx = dfx[filt1]
-    # Pass in the filtered DataFrame.
-    dfdx["ticker"] = dfdx["cid"] + "_" + dfdx["xcat"]
-
-    dfd_rl = make_relative_value(df=dfdx, xcats=xcats, cids=cids, start=start,
-                                 end=end, blacklist=None, basket=None,
-                                 complete_cross=True, rel_meth='subtract',
-                                 rel_xcats=None, postfix='RV')
-    print(dfd_rl)
-=======
     dfd_1 = make_relative_value(
         dfd, xcats=["GROWTH", "INFL"], cids=None, blacklist=None, rel_meth='subtract',
         rel_xcats=None, postfix='RV'
@@ -284,5 +238,4 @@
     dfd_1_black = make_relative_value(
         dfd, xcats=["GROWTH", "INFL"], cids=None, blacklist=black, rel_meth='subtract',
         rel_xcats=rel_xcats, postfix='RV'
-    )
->>>>>>> ca98b5dd
+    )