--- conflicted
+++ resolved
@@ -9,77 +9,11 @@
 from macrosynergy.management.shape_dfs import reduce_df
 
 
-<<<<<<< HEAD
-def filter_zeros(df: pd.DataFrame):
-    """
-   Filters out rows of dataframe where the 'value' column contains exact zeroes
 
-    :param <pd.DataFrame> df: Dataframe with a column called 'value' that contains numerical values.
-
-    :return Dataframe that removes all timestand/rows for which value is zero.
-    """
-    
-    values = df['value'].to_numpy()
-    bool_ = values == 0.0 
-    if any(bool_):
-        print("Entered.")
-        bool_ = ~bool_
-        df = df[bool_]
-
-    return df
-
-
-def slide(arr, w, s=1):
-    '''
-    Receives one-dimensional array and returns a sliding window.
-
-    :param <ndarray float> arr: Entire return series.
-    :param <int> w: window.
-    :param <int> s: controls the frequency of the returned windows.
-
-    :return multidimensional array hosting each window
-    '''
-
-    return np.lib.stride_tricks.as_strided(arr,
-                                           shape = ((len(arr) - w) + 1, w),
-                                           strides = arr.strides * 2)[::s]
-
-
-def expo_weights(tx: int, hft: int = 21):
-    '''
-    Produces numpy array of weights for exponential moving averaging
-
-    :param <int> tx: Number of days the return series is defined over.
-    :param <hft> hft: Half_Life.
-
-    :return numpry array of weights of exponential window.
-    '''
-    decf = 2 ** (-1 / hft)
-    weights = (1 - decf) * np.array([decf ** (tx - ii - 1) for ii in range(tx)])
-
-    return weights
-
-
-def weight_series(weights, n_days, cutoff):
-    '''
-    Returns truncated array of weights according to available series and cutoff.
-
-    :param <List int> weights: Generated weights, for the entire series, from the above subroutine.
-    :param <int> n_days: Number of days currently "realised".
-    :param <int> cutoff: Only consider weights larger than the cutoff. Applicable days, set the weight to zero.
-
-    Isolate the number of weights applicable to the current day count, "n_days", and verify if any are below the cutoff. If so,
-    set to zero. Return the weights having adjusted for the cutoff in a Numpy Array.
-
-    :return array of truncated weight series.
-    '''
-    w_series = np.zeros(n_days)
-=======
 def pandas_exponential(arr, half_life, cutoff):
     """
     Compute annualised rolling Exponential Moving Average per cross section.
     Receives a cross-section of return data for the specific xcat.
->>>>>>> edb9584c
     
     :param <ndarray[timestamp, float] arr>: Two-dimensional Array consisting of timestamps and the realised return for the date.
     :param <int> half_life: Half-life - number of days 50% of the weighting is applied to.
@@ -95,84 +29,10 @@
     df_ewm = df_ewm * np.sqrt(256)
     return df_ewm
 
-<<<<<<< HEAD
-def rolling_std_stride(lists, n):  # maybe rolling_std
-    '''
-    Returns list of arrays of simple moving averages of various xcats
-
-    :param <Python List> lists: List consisting of four two-dimensional Arrays (dates & return series).
-    :param <n> int n: The second parameter, "n" represents the window size for the Moving Average.
-    
-    Utilise Numpy's Slide Tricks to create the moving windows without requiring additional memory. The memory head
-    will "slide" across as the window evolves through the realised series, and return each window of data in a Matrix form.
-    Therefore, compute the Moving Average by using Numpy's axis feature, and subsequently return a Moving Average STD for the entire
-    return series.
-    The first section of dates, delimited by the size of the window, will be marked by zero values.
-
-    :return List of array of MAs held in a Numpy Array.
-    '''
-    def compute(arr):
-        
-        arr = arr[:, 1]
-        arr = slide(arr, n)
-        arr = arr.astype(dtype = float)
-        std_arr = np.std(arr, axis = 1)
-        std_arr = std_arr * np.sqrt(256)
-        std_arr = np.append(np.zeros(n - 1) + np.nan, std_arr)
-        return std_arr
-        
-    return list(map(compute, lists))
-
-def rolling_ema(lists, half_life, cutoff):
-    '''
-    Calculates exponential moving averages of return series
-
-    :param <Python List> lists: List consisting of four two-dimensional Arrays (dates & return series).
-    :param <int> half_life: Halflife - default 21 days accounts for 50% of the weighting.
-    :param <float> cutoff: Cutoff - default 0.01 - weights below 0.01 will be set to zero to be discounted in the exponential weighting.
-
-    :return a List consisting of len(xcat) number of EMAs in numpry arrays.
-    '''
-
-    def compute(arr):
-        '''
-        :param <Numpy ndarray> arr: Description above.
-        Apply the weighted average from (half_life * 2) onwards to enforce the 50% weighting logic. In this example, the EMA will only become active
-        from the 42 day onwards and represents the local variable "n".
-        Iterate through the return series, from the 42 day onwards, load each return into a dynamically resizing List, and compute the weighted average standard
-        deviation for that specific timestamp.
-        Will return an Array containing the EMA defined over each timestamp received excluding the first (half_time * two) number of days.
-        The aforementioned first set of days, without an EMA, will be defined with a zero value.
-        '''
-
-        arr = arr[:, 1]
-        time = len(arr)
-        rolling_std = np.zeros(time, dtype = float)
-
-        n = half_life * 2
-        window = list(arr[:(n - 1)])
-        w_series = expo_weights(time, half_life)
-        
-        l_window = len(window)
-        for i, _ in enumerate(arr[n:]):
-            window.append(_)
-            l_window += 1
-            w_series = weight_series(w_series, l_window, cutoff)
-            win_arr = np.array(window)
-            win_mean = np.mean(win_arr)
-            scale = np.multiply(w_series, ((win_arr - win_mean) ** 2))
-            numerator = np.sum(scale)
-            std = np.sqrt(numerator)
-            
-            rolling_std[(n + i)] = std * np.sqrt(256) ## Annualise.
-        
-        return rolling_std
-=======
 def pandas_ma(arr, n):
     """
     Compute annualised rolling Moving Average per cross section.
     Receives a cross-section of return data for the specific xcat.
->>>>>>> edb9584c
     
     :param <ndarray[timestamp, float] arr>: Two-dimensional Array consisting of timestamps and the realised return for the date.
     :param <int> n: Window for the Moving Average.
@@ -188,13 +48,9 @@
     return df_std
 
 def func(str_, int_):
-<<<<<<< HEAD
-
-=======
     """
     Used for broadcasting. Determine the number of timestamps per cross section.
     """
->>>>>>> edb9584c
     return [str_] * int_
 
 def mult(xcats, list_):
@@ -204,25 +60,6 @@
 def driver(dfd: pd.DataFrame, cids: List[str] = None, xcat: str = None, lback_meth: str = 'MA',
            lback_period: int = 21, half_life: int = 21, cutoff: int = 0.01):
 
-<<<<<<< HEAD
-def smoothing_func(dfd: pd.DataFrame, cids: List[str] = None, xcats: List[str] = None,
-                   xcat: str = None, lback_period: int = None, half_life: int = 21,
-                   cutoff: int = 0.01, lback_meth: str = 'MA'):
-    '''
-    Applies rolling standard deviations to a data frame.
-
-    *Parameters described below. Identical Signature.
-    
-    The function will populate a dictionary, cid_xcat, where the keys are the countries the data is defined over, cids,
-    and each key will host a List of the return series for each economic field, xcats, with the associated dates: two-dimensional Array
-    where the first column is the timestamps and the second column the realised return.
-    Once the dictionary has been populated, iterate through each (key / value) pair and, depending on the "lback_meth", compute the MA or EMA for each
-    economic field using the above functions.
-    Once each MA or EMA has been returned, held inside a List, iterate through the dictionary, cid_stride, and reconstruct the
-    dataframe received with the additional column consisting of the "lback_meth" for all countries over each economic field.
-    The returned dataframe will be the same dimensions as the recieved input but the Moving Average calculation will displace the realised return series.
-    '''
-=======
     """
     Estimate historic annualized standard deviations of asset returns. Driver Function. Controls the functionality.
 
@@ -238,7 +75,6 @@
     :return <pd.Dataframe>: standardized dataframe with the estimated annualized standard deviations of the chosen xcat.
     'cid', 'xcat', 'real_date' and 'RollingSTD'.
     """
->>>>>>> edb9584c
 
     assert lback_period > 0
     assert xcat is not None
@@ -274,24 +110,13 @@
         
     return final_df
 
-<<<<<<< HEAD
 
-def historic_vol(df: pd.DataFrame, cids: List[str] = None, xcat: str = None,
-                 start: str = '2000-01-01', end: str = None, blacklist: dict = None,
-                 lback_meth: str = 'xma', lback_periods: int = 21, half_life: int = 21,
-                 cutoff: float = 0.01, remove_zeros: bool = True,
-                 postfix: str = 'ASD'):
-
-    """
-    Estimates historic annualized standard deviations of asset returns.
-=======
 def historic_vol(dfd: pd.DataFrame, cids: List[str] = None, xcats: List[str] = None,
                  xcat: str = None, lback_period: int = 21, lback_meth: str = 'MA',
                  half_life: int = 21, remove_zeros: bool = True, cutoff: int = 0.01):
 
     """
     Estimate historic annualized standard deviations of asset returns. User Function. Controls the functionality.
->>>>>>> edb9584c
 
     :param <pd.Dataframe> df: standardized data frame with the following necessary columns:
     'cid', 'xcats', 'real_date' and 'value. Will contain all of the data across all macroeconomic fields.
@@ -301,71 +126,18 @@
     :param <List[str]> xcats: possible categories in which volatility is computed.
     :param <str> start: earliest date in ISO format. Default is None and earliest date in df is used.
     :param <str> end: latest date in ISO format. Default is None and latest date in df is used.
-<<<<<<< HEAD
-    :param <dict> blacklist: cross sections with date ranges that should be excluded from the data frame.
-        If one cross section has several blacklist periods append numbers to the cross section code.
-    :param <str> lback_meth: Lookback method to calculate the volatility, Default is "xma" (exponential moving average).
-        Alternative is "ma", simple moving average.
-    :param <int>  lback_periods: Number of lookback periods over which volatility is calculated. Default is 21.
-        Refers to half-time for "xma" and full lookback period for "ma".
-    :param <bool> remove_zeros: if True (default) any returns that are exact zeroes will not be included in the
-        lookback window and prior non-zero values are added to the window instead.
-    :param <float> cutoff: share of past observation weights in the exponential moving average that is disregarded.
-        This prevents NaNs in distant history from propagating. Default is 0.01
-=======
     :param <int>  lback_period: Number of lookback periods over which volatility is calculated. Default is 21.
     :param <str> lback_meth: Lookback method to calculate the volatility, Default is "MA". Alternative is "EMA", Exponential Moving Average.
     :param <int> half_life: Refers to the half-time for "xma" and full lookback period for "MA".
     :param <bool> remove_zeros: if True (default) any returns that are exact zeros will not be included in the lookback window and prior non-zero values are added to the window instead.
     :param <float> cutoff: share of past observation weights in the exponential moving average that are disregarded. This prevents NaNs in distant history from propagating. Default is 0.01
->>>>>>> edb9584c
     :param <str> postfix: string appended to category name for output; default is "ASD".
 
     :return <pd.Dataframe>: standardized dataframe with the estimated annualized standard deviations of the chosen xcat.
     'cid', 'xcat', 'real_date' and 'RollingSTD'.
     """
 
-<<<<<<< HEAD
-    # list the asserts
-
-    df, xcat, cids = reduce_df(df, [xcat], cids, start, end, blacklist, out_all=True)
-
-    # pivot the dataframe to time x countries for values
-    # apply two rolling aggregations: [1] annualized standard deviation and [2] exponentinal standard deviation
-    # both aggregation functions are custom and exclude the zeroes at this stage.
-    # melt back to standardized dataframe and return
-
-
-    cid_xcat = {}
-    cid_stride = {}
-
-    for cid in cids:
-        df_temp = df[df['cid'] == cid]
-        data = df_temp[['real_date', 'value']].to_numpy()
-        cid_xcat[cid] = list(data)
-
-    for cid in cids:
-        if lback_meth == 'MA':
-            cid_stride[cid] = rolling_std_stride(cid_xcat[cid], lback_period)
-        else:
-            cid_stride[cid] = rolling_ema(cid_xcat[cid], half_life, cutoff)
-
-    qdf_cols = ['cid', 'xcat', 'real_date', lback_meth]
-    df_lists = []
-    for cid in cids:
-        df_out = pd.DataFrame(columns=qdf_cols)
-        df_out['xcat'] = np.concatenate(mult(xcats, xcat[cid]))
-        list_ = tuple(map(merge, cid_xcat[cid]))
-        df_out['real_date'] = np.concatenate(list_)
-        df_out[lback_meth] = np.concatenate(cid_stride[cid])
-        df_out['cid'] = cid
-        df_lists.append(df_out)
-
-    final_df = pd.concat(df_lists, ignore_index=True)
-
-=======
     assert xcat in xcats
->>>>>>> edb9584c
 
     xcat_filter = (dfd['xcat'] == xcat).to_numpy()
     df_xcat = dfd[xcat_filter]
@@ -380,12 +152,6 @@
 
     return rolling_df.reset_index(drop = True)
 
-
-<<<<<<< HEAD
-    return df_xcat.reset_index(drop=True)
-    
-=======
->>>>>>> edb9584c
 
 if __name__ == "__main__":
 
@@ -410,19 +176,9 @@
     df_xcats.loc['GROWTH'] = ['2012-01-01', '2020-10-30', 1, 2, 0.9, 1]
     df_xcats.loc['INFL'] = ['2013-01-01', '2020-10-30', 1, 2, 0.8, 0.5]
 
-<<<<<<< HEAD
-    dfd = make_qdf(df_cids, df_xcats, back_ar=0.75)
-
-    zero_filter = (dfd['cid'] == 'AUD') & (dfd['real_date'] == '2010-01-13')
-    dfd.loc[zero_filter, 'value'] = 0  # simulate exact zero
-
-    df = historic_vol(dfd, cids, xcat='XR', lback_meth='ma', lback_periods=42, cutoff=0.01)
-=======
     ## dfd, fields_cats, fields_cids, df_year, df_end, df_missing, cids_cats = make_qdf_(df_cids, df_xcats, back_ar = 0.75)
     dfd = make_qdf(df_cids, df_xcats, back_ar = 0.75)
 
     start = time.time()
     df = historic_vol(dfd, cids, xcats, xcat = 'INFL', lback_period = 42, lback_meth = 'MA', half_life = 21, remove_zeros = False, cutoff = 0.01)
-    print(f"Time Elapsed: {time.time() - start}.")
->>>>>>> edb9584c
-    print(df)+    print(f"Time Elapsed: {time.time() - start}.")