
import numpy as np
import pandas as pd
import random
from typing import List, Union
from macrosynergy.panel.historic_vol import expo_weights, expo_std, flat_std
from macrosynergy.management.shape_dfs import reduce_df_by_ticker
from macrosynergy.panel.converge_row import ConvergeRow
from macrosynergy.management.simulate_quantamental_data import make_qdf
import matplotlib.pyplot as plt
import matplotlib.dates as mdates
from seaborn import FacetGrid


class Basket(object):

    def __init__(self, df: pd.DataFrame, contracts: List[str], ret: str = "XR_NSA",
                 cry: Union[str, List[str]] = None, start: str = None, end: str = None,
                 blacklist: dict = None, ewgts: List[str] = None):

        """
        Calculates the returns and carries of baskets of financial contracts using
        various weighting methods.

        :param <pd.Dataframe> df: standardized DataFrame containing the columns: 'cid',
            'xcat', 'real_date' and 'value'.
        :param <List[str]> contracts: base tickers (combinations of cross-sections and
            base categories) that define the contracts that go into the basket.
        :param <str> ret: return category postfix to be appended to the contract base;
            default is "XR_NSA".
        :param <List[str] or str> cry: carry category postfix; default is None. The field
            can either be a single carry or multiple carries defined in a List.
        :param <str> start: earliest date in ISO 8601 format. Default is None.
        :param <str> end: latest date in ISO 8601 format. Default is None.
        :param <dict> blacklist: cross-sections with date ranges that should be excluded
            from the dataframe. If one cross-section has several blacklist periods append
            numbers to the cross-section code.
        :param List[str] ewgts: one or more postfixes that may identify exogenous weight
            categories. Similar to return postfixes they are appended to base tickers.

        N.B.: Each instance of the class will update associated standardised dataframes,
        containing return and carry categories, and external weights.
        """

        assert isinstance(contracts, list)
        assert all(isinstance(c, str) for c in contracts), \
            "`contracts` must be list of strings"
        assert isinstance(ret, str), "`ret`must be a string"

        self.contracts = contracts
        self.ret = ret
        self.ticks_ret = [con + ret for con in contracts]
        self.dfw_ret = self.pivot_dataframe(df, self.ticks_ret)

        self.store_attributes(df, cry, "cry")
        self.store_attributes(df, ewgts, "wgt")

        self.tickers = self.ticks_ret + self.ticks_cry + self.ticks_wgt
        self.start = self.date_check(start)
        self.end = self.date_check(end)
        self.dfx = reduce_df_by_ticker(df, start=start, end=end, ticks=self.tickers,
                                       blacklist=blacklist)
        self.dict_retcry = {}  # dictionary for collecting basket return/carry dfs.
        self.dict_wgs = {}  # dictionary for collecting basket return/carry dfs.

    def store_attributes(self, df: pd.DataFrame, pfx: List[str], pf_name: str):
        """
        Adds multiple attributes to class based on postfixes that denote carry or
        external weight types.

        :param <pd.DataFrame> df: original, standardised dataframe.
        :param <List[str]> pfx: category postfixes involved in the basket calculation.
        :param <str> pf_name: associated name of the postfix "cry" or "wgt".

        Note: These are [1] flags of existence of carry and weight strings in class,
        [2] lists of tickers related to all postfixes, [3] a dictionary of wide time
        series panel dataframes for all postfixes.
        """

        pfx_flag = pfx is not None
        self.__dict__[pf_name + "_flag"] = pfx_flag
        self.__dict__["ticks_" + pf_name] = []
        if pfx_flag:
            error = f"'{pf_name}' must be a <str> or a <List[str]>."
            assert isinstance(pfx, (list, str)), error
            pfx = [pfx] if isinstance(pfx, str) else pfx
            self.__dict__[pf_name] = pfx

            dfws_pfx = {}
            for cat in pfx:
                ticks = [con + cat for con in self.contracts]
                self.__dict__["ticks_" + pf_name] += ticks
                dfws_pfx[cat] = self.pivot_dataframe(df, ticks)
        else:
            dfws_pfx = None

        self.__dict__["dfws_" + pf_name] = dfws_pfx

    @staticmethod
    def pivot_dataframe(df, tick_list):
        """
        Reduces the standardised dataframe to include a subset of the possible tickers
        and, subsequently returns a wide dataframe: each column corresponds to a ticker.

        :param <List[str]> tick_list: list of the respective tickers.
        :param <pd.DataFrame> df: standardised dataframe.

        :return <pd.DataFrame> dfw: wide dataframe.
        """

        df['ticker'] = df['cid'] + '_' + df['xcat']
        dfx = df[df["ticker"].isin(tick_list)]
        dfw = dfx.pivot(index="real_date", columns="ticker", values="value")
        return dfw

    @staticmethod
    def date_check(date_string):
        """
        Validates that the dates passed are valid timestamp expressions and will convert
        to the required form '%Y-%m-%d'. Will raise an assertion if not in the expected
        form.

        :param <str> date_string: valid date expression. For instance, "1st January,
            2000."
        """
        date_error = "Expected form of string: '%Y-%m-%d'."
        if date_string is not None:
            try:
                pd.Timestamp(date_string).strftime("%Y-%m-%d")
            except ValueError:
                raise AssertionError(date_error)

    @staticmethod
    def check_weights(weight: pd.DataFrame):
        """
        Checks if all rows in dataframe add up to roughly 1.

        :param <pd.DataFrame> weight: weight dataframe.
        """
        check = weight.sum(axis=1)
        c = ~((abs(check - 1) < 1e-6) | (abs(check) < 1e-6))
        assert not any(c), f"weights must sum to one (or zero), not: {check[c]}"

    @staticmethod
    def max_weight_func(weights: pd.DataFrame, max_weight: float):
        """
        Enforces maximum weight caps or - if impossible applies equal weight.

        :param <pd.DataFrame> weights: Corresponding weight matrix. Multidimensional.
        :param <float> max_weight: Upper-bound on the weight allowed for each
            cross-section.

        :return <pd.DataFrame>: Will return the modified weight DataFrame.

        N.B.: If the maximum weight is less than the equal weight weight, this replaces
        the computed weight with the equal weight. For instance,
        [np.nan, 0.63, np.nan, np.nan, 0.27] becomes [np.nan, 0.5, np.nan, np.nan, 0.5].
        Otherwise, the function calls the ConvergeRow Class to ensure all weights
        "converge" to a value within the upper-bound. Allow for a margin of error set to
        0.001.
        """

        dfw_wgs = weights.to_numpy()

        for i, row in enumerate(dfw_wgs):
            row = ConvergeRow.application(row, max_weight)
            weights.iloc[i, :] = row

        return weights

    def equal_weight(self, df_ret: pd.DataFrame) -> pd.DataFrame:
        """
        Calculates dataframe of equal weights based on available return data.

        :param <pd.DataFrame> df_ret: wide time-indexed data frame of returns.

        :return <pd.DataFrame>: dataframe of weights.

        Note: The method determines the  number of non-NA cross-sections per timestamp,
        and subsequently distributes the weights evenly across non-NA cross-sections.
        """

        act_cross = (~df_ret.isnull())
        uniform = (1 / act_cross.sum(axis=1)).values
        uniform = uniform[:, np.newaxis]

        broadcast = np.repeat(uniform, df_ret.shape[1], axis=1)

        weight = act_cross.multiply(broadcast)
        self.check_weights(weight=weight)

        return weight

    def fixed_weight(self, df_ret: pd.DataFrame, weights: List[float]):
        """
        Calculates fixed weights based on a single list of values and a corresponding
        return panel dataframe.

        :param <pd.DataFrame> df_ret: Return series matrix. Multidimensional.
        :param <List[float]> weights: List of floats determining weight allocation.

        :return <pd.DataFrame>: panel of weights
        """

        act_cross = (~df_ret.isnull())

        weights = np.array(weights, dtype=np.float32)
        rows = act_cross.shape[0]
        broadcast = np.tile(weights, (rows, 1))  # Constructs Array by row repetition.

        # Replaces weight factors with zeroes if concurrent return unavailable.
        weight = act_cross.multiply(broadcast)
        weight_arr = weight.to_numpy()  # convert df to np array.
        weight[weight.columns] = weight_arr / np.sum(weight_arr, axis=1)[:, np.newaxis]
        self.check_weights(weight)

        return weight

    def inverse_weight(self, dfw_ret: pd.DataFrame, lback_meth: str = "xma",
                       lback_periods: int = 21, remove_zeros: bool = True):
        """
        Calculates weights inversely proportionate to recent return standard deviations.

        :param <pd.DataFrame> dfw_ret: panel dataframe of returns.
        :param <str> lback_meth: Lookback method for "invsd" weighting method. Default is
            "xma".
        :param <int> lback_periods: Lookback periods. Default is 21.  Half-time for "xma"
            and full lookback period for "ma".
        :param <Bool> remove_zeros: Any returns that are exact zeros will not be included
            in the lookback window and prior non-zero values are added to the window
            instead.

        :return <pd.DataFrame>: Dataframe of weights.

        N.B.: The rolling standard deviation will be calculated either using the standard
        moving average (ma) or the exponential moving average (xma). Both will require
        returns before a first weight can be computed.
        """

        if lback_meth == "ma":
            dfwa = dfw_ret.rolling(window=lback_periods).agg(flat_std, remove_zeros)
            dfwa *= np.sqrt(252)

        else:

            half_life = lback_periods
            weights = expo_weights(lback_periods * 2, half_life)
            dfwa = dfw_ret.rolling(window=lback_periods * 2).agg(expo_std, w=weights,
                                                                 remove_zeros=remove_zeros)

        df_isd = 1 / dfwa
        df_wgts = df_isd / df_isd.sum(axis=1).values[:, np.newaxis]
        self.check_weights(df_wgts)

        return df_wgts

    def values_weight(self, dfw_ret: pd.DataFrame, dfw_wgt: pd.DataFrame,
                      weight_meth: str):
        """
        Returns weights based on an external weighting category.

        :param <pd.DataFrame> dfw_ret: Standard wide dataframe of returns across time and
            contracts.
        :param <pd.DataFrame> dfw_wgt: Standard wide dataframe of weight category values
            across time and contracts.
        :param <str> weight_meth:

        :return <pd.DataFrame>: Dataframe of weights.
        """

        negative_condition = np.any((dfw_wgt < 0).to_numpy())
        if negative_condition:
            dfw_wgt[dfw_wgt < 0] = 0.0
            print("Negative values in the weight matrix set to zero.")

        exo_array = dfw_wgt.to_numpy()
        df_bool = ~dfw_ret.isnull()

        weights_df = df_bool.multiply(exo_array)
        cols = weights_df.columns

        # Zeroes treated as NaNs.
        weights_df[cols] = weights_df[cols].replace({'0': np.nan, 0: np.nan})

        if weight_meth != "values":
            weights_df = 1 / weights_df

        weights = weights_df.divide(weights_df.sum(axis=1), axis=0)
        self.check_weights(weights)

        return weights

    def make_weights(self, weight_meth: str = "equal", weights: List[float] = None,
                     lback_meth: str = "xma", lback_periods: int = 21,
                     ewgt: str = None, max_weight: float = 1.0,
                     remove_zeros: bool = True):
        """
        Returns wide dataframe of weights to be used for basket series.

        :param <str> weight_meth: method used for weighting constituent returns and
            carry. The parameter can receive either a single weight method or
            multiple weighting methods. See `make_basket` docstring.
        :param <List[float]> weights: single list of weights corresponding to the base
            tickers in `contracts` argument. This is only relevant for the fixed weight
            method.
        :param <str> lback_meth: look-back method for "invsd" weighting method. Default
            is Exponential MA, "ema". The alternative is simple moving average, "ma".
        :param <int> lback_periods: look-back periods for "invsd" weighting method.
            Default is 21.  Half-time for "xma" and full lookback period for "ma".
        :param <str> ewgt: Exogenous weight postfix that defines the weight value panel.
            Only needed for the 'values' or 'inv_values' method.
        :param <float> max_weight: maximum weight of a single contract. Default is 1, i.e
            zero restrictions. The purpose of the restriction is to limit concentration
            within the basket.
        :param <bool> remove_zeros: removes the zeros. Default is set to True.

        return: <pd.DataFrame>: wide dataframe of contract weights across time.
        """
        assert 0.0 < max_weight <= 1.0
        assert weight_meth in ['equal', 'fixed', 'values', 'inv_values', 'invsd']

        # Apply weight method.

        if weight_meth == "equal":
            dfw_wgs = self.equal_weight(df_ret=self.dfw_ret)

        elif weight_meth == "fixed":
            message = "Expects a list of weights."
            message_2 = "List of weights must be equal to the number of contracts."
            assert isinstance(weights, list), message
            assert self.dfw_ret.shape[1] == len(weights), message_2
            message_3 = "Expects a list of floating point values."
            assert all(isinstance(w, (int, float)) for w in weights), message_3

            dfw_wgs = self.fixed_weight(df_ret=self.dfw_ret, weights=weights)

        elif weight_meth == "invsd":
            error_message = "Lookback method method must be 'ma' or 'xma'."
            assert lback_meth in ["xma", "ma"], error_message
            assert isinstance(lback_periods, int), "Expects <int>."
            dfw_wgs = self.inverse_weight(dfw_ret=self.dfw_ret, lback_meth=lback_meth,
                                          lback_periods=lback_periods,
                                          remove_zeros=remove_zeros)

        elif weight_meth in ["values", "inv_values"]:
            assert ewgt in self.wgt, f'{ewgt} is not defined on the instance.'
            # Lag by one day to be used as weights.
            try:
                dfw_wgt = self.dfws_wgt[ewgt].shift(1)
            except KeyError as e:
                print(f"Basket not found: {e}.")
            else:
                cols = sorted(dfw_wgt.columns)
                dfw_ret = dfw_wgt.reindex(cols, axis=1)
                dfw_wgt = dfw_wgt.reindex(cols, axis=1)
                dfw_wgs = self.values_weight(dfw_ret, dfw_wgt, weight_meth)

        else:
            raise NotImplementedError(f"Weight method unknown {weight_meth}")

        # Remove leading NA rows.

        fvi = max(dfw_wgs.first_valid_index(), self.dfw_ret.first_valid_index())
        dfw_wgs = dfw_wgs[fvi:]

        # Impose cap on cross-section weights.

        if max_weight < 1.0:
            dfw_wgs = self.max_weight_func(weights=dfw_wgs, max_weight=max_weight)

        return dfw_wgs

    @staticmethod
    def column_manager(df_cat: pd.DataFrame, dfw_wgs: pd.DataFrame):
        """
        Will match the column names of the two dataframes involved in the computation:
        either the return & weight dataframes or the carry & weight dataframes. The
        pandas multiply operation requires the column names, of both dataframes involved
        in the binary operation, to be identical.

        :param <pd.DataFrame> df_cat: return or carry dataframe.
        :param <pd.DataFrame> dfw_wgs: weight dataframe.

        :return <pd.DataFrame> dfw_wgs: modified weight dataframe (column names will map
            to the other dataframe received).
        """

        df_cat = df_cat.reindex(sorted(df_cat.columns), axis=1)
        dfw_wgs = dfw_wgs.reindex(sorted(dfw_wgs.columns), axis=1)

        ret_cols = df_cat.columns
        weight_cols = dfw_wgs.columns

        if all(ret_cols != weight_cols):
            dfw_wgs.columns = ret_cols

        return dfw_wgs

    def column_weights(self, dfw_wgs: pd.DataFrame):
        """
        The weight dataframe is used to compute the basket performance for returns,
        carries etc. Therefore, with their broad application, the column names of the
        dataframe should correspond to the ticker postfix of each contract.

        :param <pd.DataFrame> dfw_wgs: weight dataframe.

        :return <pd.DataFrame> dfw_wgs: weight dataframe with updated columns names.
        """

        dfw_weight_names = lambda w_name: w_name[:w_name.find(self.w_field)]
        if self.wgt_flag and self.exo_w_postfix is not None:
            self.__dict__['w_field'] = self.exo_w_postfix
        else:
            self.__dict__['w_field'] = self.ret

        cols = list(map(dfw_weight_names, dfw_wgs.columns))
        dfw_wgs.columns = cols
        dfw_wgs.columns.name = "ticker"

        return dfw_wgs

    def make_basket(self, weight_meth: str = "equal", weights: List[float] = None,
                    lback_meth: str = "xma", lback_periods: int = 21,
                    ewgt: str = None, max_weight: float = 1.0, remove_zeros: bool = True,
                    basket_name: str = "GLB_ALL"):
        """
        Calculates all basket performance categories.

        :param <str> weight_meth: method used for weighting constituent returns and
            carry. The parameter can receive either a single weight method or
            multiple weighting methods. The options are as follows:
            [1] "equal": all constituents with non-NA returns have the same weight.
                This is the default.
            [2] "fixed": weights are proportionate to a single list of values provided
                which are passed to argument `weights` (each value corresponds to a
                single contract).
            [3] "invsd": weights based on inverse to standard deviations of recent
                returns.
            [4] "values": weights proportionate to a panel of values of exogenous weight
                category.
            [5] "inv_values": weights are inversely proportionate to of values of exogenous
                weight category.
        :param <List[float]> weights: single list of weights corresponding to the base
            tickers in `contracts` argument. This is only relevant for the fixed weight
            method.
        :param <str> lback_meth: look-back method for "invsd" weighting method. Default
            is Exponential MA, "ema". The alternative is simple moving average, "ma".
        :param <int> lback_periods: look-back periods for "invsd" weighting method.
            Default is 21.  Half-time for "xma" and full lookback period for "ma".
        :param <str> ewgt: Exogenous weight postfix that defines the weight value panel.
            Only needed for the 'values' or 'inv_values' method.
        :param <float> max_weight: maximum weight of a single contract. Default is 1, i.e
            zero restrictions. The purpose of the restriction is to limit concentration
            within the basket.
        :param <bool> remove_zeros: removes the zeros. Default is set to True.
        :param <str> basket_name: name of basket base ticker (analogous to contract name)
            to be used for return and (possibly) carry are calculated. Default is
            "GLB_ALL".
        """

        assert isinstance(weight_meth, str), "`weight_meth` must be string"

        self.__dict__['exo_w_postfix'] = ewgt
        dfw_wgs = self.make_weights(weight_meth=weight_meth, weights=weights,
                                    lback_meth=lback_meth, lback_periods=lback_periods,
                                    ewgt=ewgt, max_weight=max_weight,
                                    remove_zeros=remove_zeros)
        select = ["ticker", "real_date", "value"]

        dfw_wgs_copy = self.column_manager(df_cat=self.dfw_ret, dfw_wgs=dfw_wgs)
        dfw_bret = self.dfw_ret.multiply(dfw_wgs_copy).sum(axis=1)
        dfxr = dfw_bret.to_frame("value").reset_index()
        basket_ret = basket_name + "_" + self.ret
        dfxr = dfxr.assign(ticker=basket_ret)[select]
        store = [dfxr]

        if self.cry_flag:
            cry_list = []
            for cr in self.cry:
                dfw_wgs_copy = self.column_manager(df_cat=self.dfws_cry[cr],
                                                   dfw_wgs=dfw_wgs)
                dfw_bcry = self.dfws_cry[cr].multiply(dfw_wgs_copy).sum(axis=1)
                dfcry = dfw_bcry.to_frame("value").reset_index()
                basket_cry = basket_name + "_" + cr
                dfcry = dfcry.assign(ticker=basket_cry)[select]
                cry_list.append(dfcry)

            store += cry_list

        df_retcry = pd.concat(store)
        df_retcry = df_retcry.reset_index(drop=True)
        self.dict_retcry[basket_name] = df_retcry

        self.dict_wgs[basket_name] = self.column_weights(dfw_wgs)

    def weight_visualiser(self, basket_name, start_date: str = None,
                          end_date: str = None, subplots: bool = True,
                          facet_grid: bool = False, all_tickers: bool = True,
                          single_ticker: str = None, percentage_change: bool = False):
        """
        Method used to visualise the weights associated with each contract in the basket.
        The weights assigned to each contract can vary greatly over the respective time
        period. For instance, if the weighting method chosen for the basket of contracts
        is "invsd", each contract's weight is predicated on the return series' standard
        deviation which, especially with an exponential moving average, can change
        significantly over a short timeframe.

        :param <str> basket_name: single basket name used to isolate the associated
            weight dataframe.
        :param <str> start_date: start date to truncate the visualisation period.
        :param <str> end_date: end date.
        :param <bool> subplots: controls whether all ticker's are on the same plot, or
            each ticker is allocated an individual subplot.
        :param <bool> facet_grid: parameter used to break up the plot into multiple
            cartesian coordinate systems. If the basket consists of a high number of
            contracts, using the Facet Grid is recommended.
        :param <bool> all_tickers: all tickers are included in the graphical display.
            If false, the parameter "single_ticker" must be defined. The default is True:
            all tickers will be included.
        :param <str> single_ticker: individual ticker for further, more detailed,
            analysis.
        :param <bool> percentage_change: graphical display used to further assimilate the
            fluctuations in the contract's weight. The graphical display is limited to a
            single contract. Therefore, pass the ticker into the parameter
            "single_ticker".

        """

        date_conv = lambda d: pd.Timestamp(d).strftime("%Y-%m-%d %X")
        try:
            dfw_wgs = self.dict_wgs[basket_name]
        except KeyError as e:
            print(f"Basket not found - call make_basket() method first: {e}.")
        else:
            if isinstance(start_date, str) and isinstance(end_date, str):
                self.date_check(start_date)
                self.date_check(end_date)
                start_date = date_conv(start_date)
                end_date = date_conv(end_date)
            elif isinstance(start_date, str):
                self.date_check(start_date)
                start_date = date_conv(start_date)
                end_date = dfw_wgs.index[-1]
            elif isinstance(end_date, str):
                self.date_check(end_date)
                start_date = dfw_wgs.index[0]
                end_date = date_conv(end_date)
            else:
                start_date = dfw_wgs.index[0]
                end_date = dfw_wgs.index[-1]

            error_1 = f"{start_date} unavailable in weight dataframe."
            c = dfw_wgs.index
            assert start_date in c, error_1
            error_2 = f"{end_date} unavailable in weight dataframe."
            assert end_date in c, error_2

            dfw_wgs = dfw_wgs.truncate(before=start_date, after=end_date)
            if not all_tickers:
                error_3 = "The parameter, 'single_ticker', must be a <str>."
                assert isinstance(single_ticker, str), error_3
                error_4 = f"Ticker not present in the weight dataframe. Available " \
                          f"tickers: {dfw_wgs.columns}."
                assert single_ticker in dfw_wgs.columns, error_4
                dfw_wgs = dfw_wgs[[single_ticker]]

            if facet_grid:
                df_stack = dfw_wgs.stack().to_frame("value").reset_index()
                df_stack = df_stack.sort_values(['ticker', 'real_date'])
                g = FacetGrid(df_stack, col="ticker")
                g.map(plt.plot, "value")
                g.add_legend()
                no_contracts = dfw_wgs.shape[1]
                equal_value = (1 / no_contracts)
                g.refline(y=round(equal_value, 3))
            else:
                dfw_wgs.plot(subplots=subplots, title="Weight Values Timestamp",
                             legend=True)
                plt.xlabel('real_date, years')

            date_func = lambda d: pd.Timestamp(d).strftime("%Y-%m-%d")
            if percentage_change:
                error_5 = "Percentage change display is applied to a single ticker. Set " \
                          "the parameter 'all_tickers' to False."
                assert dfw_wgs.shape[1] == 1, error_5

                fig, ax = plt.subplots()
                dfw_pct = dfw_wgs.pct_change(periods=1) * 100
                n_index = np.array(list(map(date_func, dfw_pct.index)))
                dfw_pct = dfw_pct.set_index(keys=n_index)
                dfw_pct.plot(kind='bar', color='coral', ax=ax)
                ax.xaxis.set_major_locator(mdates.MonthLocator())
                plt.xticks(rotation=0)
                ax.set_ylabel("Percentage Change in weight.")
                ax.legend()

            plt.show()

    def return_basket(self, basket_names: Union[str, List[str]] = None):
        """
        Return standardized dataframe of basket performance data based on one or more
        weighting methods.

        :param <str or List[str]> basket_names: single basket name or list for which
            performance data are to be returned. If none is given all baskets added to
            the instance are selected.

        :return <pd.Dataframe>: standardized DataFrame with the basket return and
            (possibly) carry data in standard form, i.e. columns 'cid', 'xcats',
            'real_date' and 'value'.
        """

        if basket_names is None:
            basket_names = list(self.dict_retcry.keys())

        basket_error = "String or List of basket names expected."
        assert isinstance(basket_error, (list, str)), basket_error
        if isinstance(basket_names, str):
            basket_names = [basket_names]

        ret_baskets = []
        for b in basket_names:
            try:
                dfw_retcry = self.dict_retcry[b]
            except KeyError as e:
                print(f"Basket not found - call make_basket() method first: {e}.")
            else:
                ret_baskets.append(dfw_retcry)

        return_df = pd.concat(ret_baskets)
        return return_df.reset_index(drop=True)

    def return_weights(self, basket_names: Union[str, List[str]] = None):
        """
        Return the standardised dataframe containing the corresponding weights used to
        compute the basket.

        :param <str or List[str]> basket_names: single basket name or list for which
            performance data are to be returned. If none is given all baskets added to
            the instance are selected.

        :return <pd.Dataframe>: standardized DataFrame with basket weights.
        """

        if basket_names is None:
            basket_names = list(self.dict_wgs.keys())

        basket_error = "String or List of basket names expected."
        assert isinstance(basket_error, (list, str)), basket_error
        if isinstance(basket_names, str):
            basket_names = [basket_names]

        weight_baskets = []
        select = ["cid", "xcat", "real_date", "value"]

        for b in basket_names:
            try:
                dfw_wgs = self.dict_wgs[b]
            except KeyError as e:
                print(f"Basket not found - call make_basket() method first: {e}.")
            else:
<<<<<<< HEAD

                w = dfw_wgs.stack().to_frame("value").reset_index()
=======
                if self.wgt_flag and self.exo_w_postfix is not None:
                    self.__dict__['w_field'] = self.exo_w_postfix
                else:
                    self.__dict__['w_field'] = self.ret
                cols = list(map(dfw_weight_names, dfw_wgs.columns))
                dfw_wgs_copy = dfw_wgs.copy()
                dfw_wgs_copy.columns = cols

                dfw_wgs_copy.columns.name = "ticker"
                w = dfw_wgs_copy.stack().to_frame("value").reset_index()
>>>>>>> d32461ec
                cid_func = lambda t: t.split('_')[0]
                xcat_func = lambda t: t.split('_')[1:]

                cids_w_df = list(map(cid_func, w["ticker"]))
                w["cid"] = np.array(cids_w_df)

                w = w.sort_values(['cid', 'real_date'])
                w = w.rename(columns={"ticker": "xcat"})
                w["xcat"] = np.array(list(map(xcat_func, w["xcat"])))

                w = w[select]
                w = w.loc[w.value > 0, select]
                w["xcat"] += "_" + b + "_" + "WGT"
                weight_baskets.append(w)

        return_df = pd.concat(weight_baskets)
        return return_df.reset_index(drop=True)


if __name__ == "__main__":

    cids = ['AUD', 'GBP', 'NZD', 'USD']
    xcats = ['FXXR_NSA', 'FXCRY_NSA', 'FXCRR_NSA', 'EQXR_NSA', 'EQCRY_NSA', 'EQCRR_NSA',
             'FXWBASE_NSA', 'EQWBASE_NSA']

    df_cids = pd.DataFrame(index=cids, columns=['earliest', 'latest', 'mean_add',
                                                'sd_mult'])

    df_cids.loc['AUD'] = ['2010-01-01', '2020-12-31', 0, 1]
    df_cids.loc['GBP'] = ['2011-01-01', '2020-11-30', 0, 2]
    df_cids.loc['NZD'] = ['2012-01-01', '2020-12-31', 0, 3]
    df_cids.loc['USD'] = ['2010-01-01', '2020-12-31', 0, 4]

    df_xcats = pd.DataFrame(index=xcats, columns=['earliest', 'latest', 'mean_add',
                                                  'sd_mult', 'ar_coef', 'back_coef'])
    df_xcats.loc['FXXR_NSA'] = ['2010-01-01', '2020-12-31', 0, 1, 0, 0.2]
    df_xcats.loc['FXCRY_NSA'] = ['2010-01-01', '2020-12-31', 1, 1, 0.9, 0.2]
    df_xcats.loc['FXCRR_NSA'] = ['2010-01-01', '2020-12-31', 0.5, 0.8, 0.9, 0.2]
    df_xcats.loc['EQXR_NSA'] = ['2012-01-01', '2020-12-31', 0.5, 2, 0, 0.2]
    df_xcats.loc['EQCRY_NSA'] = ['2010-01-01', '2020-12-31', 2, 1.5, 0.9, 0.5]
    df_xcats.loc['EQCRR_NSA'] = ['2010-01-01', '2020-12-31', 1.5, 1.5, 0.9, 0.5]
    df_xcats.loc['FXWBASE_NSA'] = ['2010-01-01', '2020-12-31', 1, 1.5, 0.8, 0.5]
    df_xcats.loc['EQWBASE_NSA'] = ['2010-01-01', '2020-12-31', 1, 1.5, 0.9, 0.5]

    random.seed(2)
    dfd = make_qdf(df_cids, df_xcats, back_ar=0.75)

    black = {'AUD': ['2000-01-01', '2003-12-31'], 'GBP': ['2018-01-01', '2100-01-01']}
    contracts = ['AUD_FX', 'AUD_EQ', 'NZD_FX', 'GBP_EQ', 'USD_EQ']
    gdp_figures = [17.0, 17.0, 41.0, 9.0, 250.0]

    contracts_1 = ['AUD_FX', 'GBP_FX', 'NZD_FX', 'USD_EQ']

    # First test. Multiple carries. Equal weight method.
    # The main aspect to check in the code is that basket performance has been applied to
    # both the return category and the multiple carry categories.
    basket_1 = Basket(df=dfd, contracts=contracts_1,
                      ret="XR_NSA", cry=["CRY_NSA", "CRR_NSA"], blacklist=black)
    basket_1.make_basket(weight_meth="equal", max_weight=0.55,
                         basket_name="GLB_EQUAL")
    basket_1.make_basket(weight_meth="fixed", max_weight=0.55,
                         weights=[1/6, 1/6, 1/6, 1/2],
                         basket_name="GLB_FIXED")
    dfp_1 = basket_1.return_basket()
    dfw_1 = basket_1.return_weights()

    df_basket = basket_1.return_basket("GLB_EQUAL")
    print(df_basket)

    df_weight = basket_1.return_weights("GLB_EQUAL")
    print(df_weight)

    # Second test. Zero carries. Inverse weight method.
    # However, call make_basket() method multiple times, using different weighting
    # methods, to understand how the basket's performance varies with different weight
    # methods. For instance, does limiting the volatility of the basket, over a period of
    # time, produce lower returns than simply taking an equal weight ?
    basket_2 = Basket(df=dfd, contracts=contracts_1,
                      ret="XR_NSA", blacklist=black)
    basket_2.make_basket(weight_meth="invsd", lback_meth="ma", lback_periods=21,
                         max_weight=0.55, remove_zeros=True, basket_name="GLB_INVERSE")
    df_basket_inv = basket_2.return_basket("GLB_INVERSE")

    basket_2.make_basket(weight_meth="equal", max_weight=0.55, basket_name="GLB_EQUAL")
    df_basket_equal = basket_2.return_basket("GLB_EQUAL")
    print(df_basket_inv)
    print(df_basket_equal)

    # Third test. One carry. Inverse values weight method.
    # Allow for multiple external weight methods being passed in. If multiple external
    # weight categories are involved in the basket calculation, pass all the categories
    # on the instance and call the make_basket() method separately using the respective
    # weight categories.

    basket_3 = Basket(df=dfd, contracts=contracts_1, ret="XR_NSA", cry=["CRY_NSA"],
                      blacklist=black, ewgts='WBASE_NSA')

    basket_3.make_basket(weight_meth="inv_values", ewgt="WBASE_NSA", max_weight=0.55,
                         remove_zeros=True, basket_name="GLB_INV_VALUES")

    df_inv_values = basket_3.return_basket("GLB_INV_VALUES")
    print(df_inv_values)
    df_weight = basket_3.return_weights("GLB_INV_VALUES")
    print(df_weight)

    basket_3.make_basket(weight_meth="equal", max_weight=0.55, remove_zeros=True,
                         basket_name="GLB_EQUAL")
    df_equal = basket_3.return_basket("GLB_EQUAL")
    print(df_equal)

    # Final test.
    # Tests the condition: "if self.wgt_flag and self.exo_w_postfix is not None".
    contracts = ['AUD_FX', 'AUD_EQ', 'NZD_FX', 'GBP_EQ', 'USD_EQ']
    basket_4 = Basket(df=dfd, contracts=contracts, ret="XR_NSA",
                      cry=["CRY_NSA", "CRR_NSA"], blacklist=black,
                      ewgts="WBASE_NSA")
    basket_4.make_basket(weight_meth="values", ewgt="WBASE_NSA", max_weight=0.55,
                         remove_zeros=True, basket_name="GLB_VALUES")

    basket_4.make_basket(weight_meth="equal", max_weight=0.45,
                         basket_name="GLB_EQUAL")
    weight_equal = basket_4.return_weights(basket_names="GLB_EQUAL")

    basket_4.weight_visualiser("GLB_EQUAL", facet_grid=True)

    # Testing the visualisation method. Potentially should vary depending on the
    # associated method.
    basket_5 = Basket(df=dfd, contracts=contracts_1,
                      ret="XR_NSA", blacklist=black)
    basket_5.make_basket(weight_meth="invsd", lback_meth="ma", lback_periods=21,
                         max_weight=0.55, remove_zeros=True, basket_name="GLB_INVERSE")
    df_basket_inv = basket_5.return_basket("GLB_INVERSE")

    # Examples of the different visualisation options.
    basket_5.weight_visualiser("GLB_INVERSE", start_date="2020-01-07",
                               end_date="2020-12-31", subplots=False,
                               all_tickers=False, single_ticker='AUD_FX',
                               percentage_change=True)
    basket_5.weight_visualiser("GLB_INVERSE", subplots=False)

    basket_5.weight_visualiser("GLB_INVERSE", all_tickers=True, facet_grid=True)<|MERGE_RESOLUTION|>--- conflicted
+++ resolved
@@ -659,21 +659,9 @@
             except KeyError as e:
                 print(f"Basket not found - call make_basket() method first: {e}.")
             else:
-<<<<<<< HEAD
 
                 w = dfw_wgs.stack().to_frame("value").reset_index()
-=======
-                if self.wgt_flag and self.exo_w_postfix is not None:
-                    self.__dict__['w_field'] = self.exo_w_postfix
-                else:
-                    self.__dict__['w_field'] = self.ret
-                cols = list(map(dfw_weight_names, dfw_wgs.columns))
-                dfw_wgs_copy = dfw_wgs.copy()
-                dfw_wgs_copy.columns = cols
-
-                dfw_wgs_copy.columns.name = "ticker"
-                w = dfw_wgs_copy.stack().to_frame("value").reset_index()
->>>>>>> d32461ec
+
                 cid_func = lambda t: t.split('_')[0]
                 xcat_func = lambda t: t.split('_')[1:]
 
