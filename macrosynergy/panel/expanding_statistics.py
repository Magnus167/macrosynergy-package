--- conflicted
+++ resolved
@@ -6,12 +6,8 @@
 import pandas as pd
 import numpy as np
 from itertools import accumulate
-<<<<<<< HEAD
 from macrosynergy.management.simulate import make_qdf
 from macrosynergy.management import decorators
-=======
-from macrosynergy.management.simulate_quantamental_data import make_qdf
->>>>>>> 1f71c525
 
 def expanding_mean_with_nan(dfw: pd.DataFrame, absolute: bool = False):
     """
