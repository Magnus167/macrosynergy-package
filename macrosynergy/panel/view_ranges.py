import numpy as np
import pandas as pd
import matplotlib.pyplot as plt
import seaborn as sns
from typing import List, Tuple

from macrosynergy.management.simulate_quantamental_data import make_qdf
from macrosynergy.management.check_availability import reduce_df


def view_ranges(df: pd.DataFrame, xcats: List[str] = None,  cids: List[str] = None,
                start: str = '2000-01-01', end: str = None, val: str = 'value',
                kind: str = 'bar', sort_cids_by: str = None, title: str = None,
                ylab: str = None, size: Tuple[float] = (16, 8),
                xcat_labels: List[str] = None):

    """Plots averages and various ranges across sections for one or more categories.

<<<<<<< HEAD
    :param <pd.Dataframe> df: standardized DataFrame with the necessary columns:
        'cid', 'xcats', 'real_date' and at least one column with values of interest.
    :param <List[str]> xcats: extended categories to be checked on. Default is all
        in the DataFrame.
    :param <List[str]> cids: cross sections to plot. Default is all in DataFrame.
=======
    :param <pd.DataFrame> df: standardized DataFrame with the necessary columns:
        'cid', 'xcats', 'real_date' and at least one column with values of interest.
    :param <List[str]> xcats: extended categories to be checked on. Default is all
        in the DataFrame.
    :param <List[str]> cids: cross sections to plot. Default is all in dataframe.
>>>>>>> 43b35ba4
    :param <str> start: earliest date in ISO format. Default earliest date in df.
    :param <str> end: latest date in ISO format. Default is latest date in df.
    :param <str> val: name of column that contains the values. Default is 'value'.
    :param <str> kind: type of range plot. Default is 'bar'; other option is 'box'.
    :param <str> sort_cids_by: criterion for sorting cids on x-axis;
        Arguments can be 'mean' and 'std'. Default is None, i.e. original order. Ordering
        will be based on the first category if the category is defined over the complete
        panel. Otherwise, mean and standard deviation calculated, of the cross-sections,
        computed across all categories.
    :param <str> title: string of chart title; defaults depend on type of range plot.
    :param <str> ylab: y label. Default is no label.
    :param <Tuple[float]> size: Tuple of width and height of graph. Default is (16, 8). 
    :param <List[str]> xcat_labels: custom labels to be used for the ranges.

    """

<<<<<<< HEAD
    df["real_date"] = pd.to_datetime(df["real_date"], format="%Y-%m-%d")
=======
    if sort_cids_by is not None:
        assert isinstance(sort_cids_by, str)
        sort_error = "Sorting parameter must either be 'mean' or 'std'."
        assert sort_cids_by in ['mean', 'std'], sort_error
>>>>>>> 43b35ba4

    error_message = "The number of custom labels must match the defined number of " \
                    "categories in pnl_cats."
    if xcat_labels is not None:
        assert (len(xcat_labels) == len(xcats)), error_message

    # Unique cross-sections across the union of categories passed - not the intersection.
    # Order of categories will be preserved.
    df, xcats, cids = reduce_df(df, xcats, cids, start, end, out_all=True)

    s_date = df['real_date'].min().strftime('%Y-%m-%d')
    e_date = df['real_date'].max().strftime('%Y-%m-%d')

    sns.set(style="darkgrid")

    if title is None:
        if kind == "bar":
            title = f"Means and standard deviations from {s_date} to {e_date}."
        elif kind == "box":
            title = f"Interquartile ranges, extended ranges and outliers " \
                    f"from {s_date} to {e_date}."
    if ylab is None:
        ylab = ""

    filt_1 = df['xcat'] == xcats[0]
    first_xcat_cids = set(df[filt_1]['cid'])
    # First category is not defined over all cross-sections.
    order_condition = list(set(cids)) == list(first_xcat_cids)

    if order_condition:
        # Sort exclusively on the first category.
        dfx = df[filt_1].groupby(['cid'])[val].apply(sort_cids_by)
        order = dfx.sort_values(ascending=False).index
    elif not order_condition:
        # Sort across all categories on the available cross-sections.
        dfx = df.groupby(['cid'])[val].apply(sort_cids_by)
        order = dfx.sort_values(ascending=False).index
    else:
        order = None

    sns.set_theme(style="darkgrid")
    fig, ax = plt.subplots(figsize=size)

    if kind == 'bar':
        ax = sns.barplot(x='cid', y=val, hue='xcat', hue_order=xcats,
                         palette='Paired', data=df, ci='sd', order=order)
    elif kind == 'box':
        ax = sns.boxplot(x='cid', y=val, hue='xcat', hue_order=xcats,
                         palette='Paired', data=df,  order=order)
        ax.xaxis.grid(True)

    ax.set_title(title,  fontdict={'fontsize': 16})
    ax.set_xlabel("")
    ax.set_ylabel(ylab)
    ax.xaxis.grid(True)
    ax.axhline(0, ls='--', linewidth=1, color='black')
    handles, labels = ax.get_legend_handles_labels()

    if xcat_labels is not None:
        error_message = "The number of custom labels must match the defined number of " \
                        "categories in pnl_cats."
        assert (len(xcat_labels) == len(xcats)), error_message
        labels = xcat_labels

    ax.legend(handles=handles[0:], labels=labels[0:])
    plt.show()


if __name__ == "__main__":

    cids = ['AUD', 'CAD', 'GBP', 'USD']
    xcats = ['XR', 'CRY']
    df_cids = pd.DataFrame(index=cids, columns=['earliest', 'latest', 'mean_add',
                                                'sd_mult'])
    df_cids.loc['AUD', ] = ['2010-01-01', '2020-12-31', 0.5, 0.2]
    df_cids.loc['CAD', ] = ['2011-01-01', '2020-11-30', 0, 1]
    df_cids.loc['GBP', ] = ['2012-01-01', '2020-11-30', 0, 2]
    df_cids.loc['USD', ] = ['2012-01-01', '2020-11-30', 1, 2]

    df_xcats = pd.DataFrame(index=xcats, columns=['earliest', 'latest', 'mean_add',
                                                  'sd_mult', 'ar_coef', 'back_coef'])
    df_xcats.loc['XR', ] = ['2010-01-01', '2020-12-31', 0, 1, 0, 0.3]
    df_xcats.loc['CRY', ] = ['2011-01-01', '2020-10-30', 1, 2, 0.9, 0.5]

    dfd = make_qdf(df_cids, df_xcats, back_ar=0.75)

    view_ranges(dfd, xcats=['XR'], cids=cids, kind='box', start='2012-01-01',
                end='2018-01-01', sort_cids_by='std')

    filter_1 = (dfd['xcat'] == 'XR') & (dfd['cid'] == 'AUD')
    dfd = dfd[~filter_1]

    view_ranges(dfd, xcats=['XR', 'CRY'], cids=cids, kind='box',
                start='2012-01-01', end='2018-01-01', sort_cids_by='std',
                xcat_labels=['EQXR_NSA', 'CRY_NSA'])<|MERGE_RESOLUTION|>--- conflicted
+++ resolved
@@ -16,19 +16,11 @@
 
     """Plots averages and various ranges across sections for one or more categories.
 
-<<<<<<< HEAD
     :param <pd.Dataframe> df: standardized DataFrame with the necessary columns:
         'cid', 'xcats', 'real_date' and at least one column with values of interest.
     :param <List[str]> xcats: extended categories to be checked on. Default is all
         in the DataFrame.
     :param <List[str]> cids: cross sections to plot. Default is all in DataFrame.
-=======
-    :param <pd.DataFrame> df: standardized DataFrame with the necessary columns:
-        'cid', 'xcats', 'real_date' and at least one column with values of interest.
-    :param <List[str]> xcats: extended categories to be checked on. Default is all
-        in the DataFrame.
-    :param <List[str]> cids: cross sections to plot. Default is all in dataframe.
->>>>>>> 43b35ba4
     :param <str> start: earliest date in ISO format. Default earliest date in df.
     :param <str> end: latest date in ISO format. Default is latest date in df.
     :param <str> val: name of column that contains the values. Default is 'value'.
@@ -45,14 +37,13 @@
 
     """
 
-<<<<<<< HEAD
     df["real_date"] = pd.to_datetime(df["real_date"], format="%Y-%m-%d")
-=======
+
     if sort_cids_by is not None:
         assert isinstance(sort_cids_by, str)
         sort_error = "Sorting parameter must either be 'mean' or 'std'."
         assert sort_cids_by in ['mean', 'std'], sort_error
->>>>>>> 43b35ba4
+
 
     error_message = "The number of custom labels must match the defined number of " \
                     "categories in pnl_cats."
