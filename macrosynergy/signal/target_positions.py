--- conflicted
+++ resolved
@@ -7,67 +7,6 @@
 from macrosynergy.panel.historic_vol import historic_vol
 from macrosynergy.management.simulate_quantamental_data import make_qdf
 import random
-
-<<<<<<< HEAD
-def preliminary_position(dfd_reduce: pd.DataFrame, cids: List[str], xcat_sig: str,
-                         blacklist: dict = None, start: str = None, end: str = None,
-                         scale: str = 'prop'):
-    """
-    Function designed to establish the dollar position, according to the "scale"
-    parameter, prior to any volatility targeting.
-
-    :param <pd.Dataframe> dfd_reduce: standardized DataFrame containing the following
-        columns: 'cid', 'xcats', 'real_date' and 'value'.
-    :param <List[str]> cids: cross sections of markets or currency areas in which
-        positions should be taken.
-    :param <str> xcat_sig: category that serves as signal across markets.
-    :param <dict> blacklist: cross sectional date ranges that should have zero target
-        positions.
-        This is a standardized dictionary with cross sections as keys and tuples of
-        start and end dates of the blacklist periods in ISO formats as values.
-        If one cross section has multiple blacklist periods, numbers are added to the
-        keys (i.e. TRY_1, TRY_2, etc.)
-    :param <str> start: earliest date in ISO format. Default is None and earliest date
-        for which the signal category is available is used.
-    :param <str> end: latest date in ISO format. Default is None and latest date
-        for which the signal category is available is used.
-    :param <str> scale: method to translate signals into target positions:
-        [1] Default is 'prop', means proportionate. In this case zn-scoring is applied
-            to the signal based on the panel and a 1 SD value translates into a
-            USD1 position in the contract.
-        [2] Method 'dig' means 'digital' and sets the individual position to either USD1
-            long or short, depending on the sign of the signal.
-
-    """
-
-    if scale == 'prop':
-
-        # Rolling signal: zn-score computed for each of the cross-sections.
-        # The dimensionality of the returned dataframe will match the dataframe
-        # received.
-        # Zn-score acts as a one-for-one dollar conversion for position in the asset.
-
-        # Requires understanding the neutral level to use. Building out some of the below
-        # parameters into the main signature.
-        df_signal = make_zn_scores(dfd_reduce, xcat=xcat_sig, sequential=True, cids=cids,
-                                   neutral='mean', pan_weight=0)
-
-    # [2] Method 'dig' means 'digital' and sets the individual position to either USD1
-    # Long or Short, depending on the sign of the signal.
-    else:
-        # One for long, -1 for short.
-        # Reduce the DataFrame to the signal: singular xcat defined over the respective
-        # cross-sections.
-        df_signal = reduce_df(df=dfd_reduce, xcats=[xcat_sig], cids=cids, start=start,
-                              end=end, blacklist=blacklist)
-
-        df_signal['value'] = (df_signal['value'] > 0).astype(dtype=np.uint8)
-
-        df_signal['value'] = df_signal['value'].replace(to_replace=0, value=-1)
-
-    return df_signal
-=======
->>>>>>> 2f04b0b4
 
 def target_positions(df: pd.DataFrame, cids: List[str], xcats: List[str], xcat_sig: str,
                      ctypes: List[str], sigrels: List[float], baskets: List[str] = None,
@@ -160,15 +99,9 @@
     dfd = reduce_df(df=df, xcats=xcats, cids=cids, start=start, end=end,
                     blacklist=blacklist)
 
-<<<<<<< HEAD
-    df_signal = preliminary_position(dfd_reduce=dfd, cids=cids, xcat_sig=xcat_sig,
-                                     blacklist=blacklist, start=start, end=end,
-                                     scale=scale)
-=======
     # C. Calculate unit positions
 
     if scale == 'prop':  # proportionate positions
->>>>>>> 2f04b0b4
 
         df_upos = make_zn_scores(dfd, xcat=xcat_sig, sequential=True, cids=cids,
                                    neutral='zero',  # 0 means no position
