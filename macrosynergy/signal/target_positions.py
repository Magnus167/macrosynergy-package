--- conflicted
+++ resolved
@@ -18,14 +18,6 @@
 
     :param <pd.Dataframe> df: standardized DataFrame containing the following columns:
         'cid', 'xcats', 'real_date' and 'value'.
-<<<<<<< HEAD
-    :param <List[str]> contracts: base tickers (combinations of cross sections and base
-        categories) for which target positions are to be generated.
-    :param <str> sig: category postfix that is appended to the contracts in order to
-        obtain the tickers that serve as signals.
-        For example: 'SIG' is appended to 'EUR_FX' to give the ticker 'EUR_FXSIG'.
-    :param <str> ret: return category postfix; default is "XR_NSA".
-=======
     :param <List[str]> cids: cross sections of markets or currency areas in which
         positios should be taken.
     :param <str> xcat_sig: category that serves as signal across markets.
@@ -39,7 +31,6 @@
         type and basket signals in the order defined by baskets + ctypes.
     :param <str> xcat_ret: category denoting the cross section-specific returns,
         which may be a combination of contracts.
->>>>>>> feb14bdf
         The returns are necessary for volatility target-based signals.
     :param <dict> blacklist: cross sectional date ranges that should have zero target
         positions.
