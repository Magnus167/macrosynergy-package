"""
Generic dataframe and type conversion functions specific to the
Macrosynergy package and JPMaQS dataframes/data.
"""

import datetime
<<<<<<< HEAD
import itertools
=======
from typing import Any, List, Dict, Optional, Union, Set, Iterable, overload

from macrosynergy.management.types import QuantamentalDataFrame
import requests, requests.compat
>>>>>>> aa488235
import warnings
from typing import Any, Dict, Iterable, List, Optional, Set, Union, overload

import numpy as np
import pandas as pd
import requests
import requests.compat

##############################
#   Overloads
##############################


@overload
def get_cid(ticker: str) -> str:
    ...


@overload
def get_cid(ticker: Iterable[str]) -> List[str]:
    ...


@overload
def get_xcat(ticker: str) -> str:
    ...


@overload
def get_xcat(ticker: Iterable[str]) -> List[str]:
    ...


@overload
def split_ticker(ticker: str) -> str:
    ...


@overload
def split_ticker(ticker: Iterable[str]) -> List[str]:
    ...


##############################
#   Helpful Functions
##############################


def split_ticker(ticker: Union[str, Iterable[str]], mode: str) -> Union[str, List[str]]:
    """
    Returns either the cross-sectional identifier (cid) or the category (xcat) from a
    ticker. The function is overloaded to accept either a single ticker or an iterable
    (e.g. list, tuple, pd.Series, np.array) of tickers.

    :param <str> ticker: The ticker to be converted.
    :param <str> mode: The mode to be used. Must be either "cid" or "xcat".

    Returns
    :return <str>: The cross-sectional identifier or category.
    """
    if not isinstance(mode, str):
        raise TypeError("Argument `mode` must be a string.")

    mode: str = mode.lower().strip()
    if mode not in ["cid", "xcat"]:
        raise ValueError("Argument `mode` must be either 'cid' or 'xcat'.")

    if not isinstance(ticker, str):
        if isinstance(ticker, Iterable):
            if len(ticker) == 0:
                raise ValueError("Argument `ticker` must not be empty.")
            return [split_ticker(t, mode) for t in ticker]
        else:
            raise TypeError(
                "Argument `ticker` must be a string or an iterable of strings."
            )

    if "_" not in ticker:
        raise ValueError(
            "Argument `ticker` must be a string"
            " with at least one underscore."
            f" Received '{ticker}' instead."
        )

    cid, xcat = str(ticker).split("_", 1)
    rStr: str = cid if mode == "cid" else xcat
    if len(rStr.strip()) == 0:
        raise ValueError(
            f"Unable to extract {mode} from ticker {ticker}."
            " Please check the ticker."
        )

    return rStr


def get_cid(ticker: Union[str, Iterable[str]]) -> Union[str, List[str]]:
    """
    Returns the cross-sectional identifier (cid) from a ticker.

    :param <str> ticker: The ticker to be converted.

    Returns
    :return <str>: The cross-sectional identifier.
    """
    return split_ticker(ticker, mode="cid")


def get_xcat(ticker: Union[str, Iterable[str]]) -> str:
    """
    Returns the category (xcat) from a ticker.

    :param <str> ticker: The ticker to be converted.

    Returns
    :return <str>: The category.
    """
    return split_ticker(ticker, mode="xcat")


def generate_random_date(
    start: Optional[Union[str, datetime.datetime, pd.Timestamp]] = "1990-01-01",
    end: Optional[Union[str, datetime.datetime, pd.Timestamp]] = "2020-01-01",
) -> str:
    """
    Generates a random date between two dates.

    :param <str> start: The start date, in the ISO format (YYYY-MM-DD).
    :param <str> end: The end date, in the ISO format (YYYY-MM-DD).

    Returns
    :return <str>: The random date.
    """

    if not isinstance(start, (str, datetime.datetime, pd.Timestamp)):
        raise TypeError(
            "Argument `start` must be a string, datetime.datetime, or pd.Timestamp."
        )
    if not isinstance(end, (str, datetime.datetime, pd.Timestamp)):
        raise TypeError(
            "Argument `end` must be a string, datetime.datetime, or pd.Timestamp."
        )

    start: pd.Timestamp = pd.Timestamp(start)
    end: pd.Timestamp = pd.Timestamp(end)
    if start == end:
        return start.strftime("%Y-%m-%d")
    else:
        return pd.Timestamp(
            np.random.randint(start.value, end.value, dtype=np.int64)
        ).strftime("%Y-%m-%d")


def get_dict_max_depth(d: dict) -> int:
    """
    Returns the maximum depth of a dictionary.

    :param <dict> d: The dictionary to be searched.

    Returns
    :return <int>: The maximum depth of the dictionary.
    """
    return (
        1 + max(map(get_dict_max_depth, d.values()), default=0)
        if isinstance(d, dict)
        else 0
    )


def rec_search_dict(d: dict, key: str, match_substring: bool = False, match_type=None):
    """
    Recursively searches a dictionary for a key and returns the value
    associated with it.

    :param <dict> d: The dictionary to be searched.
    :param <str> key: The key to be searched for.
    :param <bool> match_substring: If True, the function will return
        the value of the first key that contains the substring
        specified by the key parameter. If False, the function will
        return the value of the first key that matches the key
        parameter exactly. Default is False.
    :param <Any> match_type: If not None, the function will look for
        a key that matches the search parameters and has
        the specified type. Default is None.
    :return Any: The value associated with the key, or None if the key
        is not found.
    """
    if not isinstance(d, dict):
        return None

    for k, v in d.items():
        if match_substring:
            if key in k:
                if match_type is None or isinstance(v, match_type):
                    return v
        else:
            if k == key:
                if match_type is None or isinstance(v, match_type):
                    return v

        if isinstance(v, dict):
            result = rec_search_dict(v, key, match_substring, match_type)
            if result is not None:
                return result

    return None


def is_valid_iso_date(date: str) -> bool:
    if not isinstance(date, str):
        raise TypeError("Argument `date` must be a string.")

    try:
        datetime.datetime.strptime(date, "%Y-%m-%d")
        return True
    except ValueError:
        return False


def convert_iso_to_dq(date: str) -> str:
    if is_valid_iso_date(date):
        r = date.replace("-", "")
        assert len(r) == 8, "Date formatting failed"
        return r
    else:
        raise ValueError("Incorrect date format, should be YYYY-MM-DD")


def convert_dq_to_iso(date: str) -> str:
    if len(date) == 8:
        r = datetime.datetime.strptime(date, "%Y%m%d").strftime("%Y-%m-%d")
        assert is_valid_iso_date(r), "Failed to format date"
        return r
    else:
        raise ValueError("Incorrect date format, should be YYYYMMDD")


def form_full_url(url: str, params: Dict = {}) -> str:
    """
    Forms a full URL from a base URL and a dictionary of parameters.
    Useful for logging and debugging.

    :param <str> url: base URL.
    :param <dict> params: dictionary of parameters.

    :return <str>: full URL
    """
    return requests.compat.quote(
        (f"{url}?{requests.compat.urlencode(params)}" if params else url),
        safe="%/:=&?~#+!$,;'@()*[]",
    )


def common_cids(df: pd.DataFrame, xcats: List[str]):
    """
    Returns a list of cross-sectional identifiers (cids) for which the specified categories
       (xcats) are available.

    :param <pd.Dataframe> df: Standardized JPMaQS DataFrame with necessary columns:
        'cid', 'xcat', 'real_date' and 'value'.
    :param <List[str]> xcats: A list with least two categories whose cross-sectional
        identifiers are being considered.

    return <List[str]>: List of cross-sectional identifiers for which all categories in `xcats`
        are available.
    """

    if not isinstance(df, pd.DataFrame):
        raise TypeError("Argument `df` must be a pandas DataFrame.")

    if not isinstance(xcats, list):
        raise TypeError("Argument `xcats` must be a list.")
    elif not all(isinstance(elem, str) for elem in xcats):
        raise TypeError("Argument `xcats` must be a list of strings.")
    elif len(xcats) < 2:
        raise ValueError("Argument `xcats` must contain at least two category tickers.")
    elif not set(xcats).issubset(set(df["xcat"].unique())):
        raise ValueError("All categories in `xcats` must be present in the DataFrame.")

    cid_sets: List[set] = []
    for xc in xcats:
        sc: set = set(df[df["xcat"] == xc]["cid"].unique())
        if sc:
            cid_sets.append(sc)

    ls: List[str] = list(cid_sets[0].intersection(*cid_sets[1:]))
    return sorted(ls)


##############################
#   Dataframe Functions
##############################


def standardise_dataframe(df: pd.DataFrame, verbose: bool = False) -> pd.DataFrame:
    idx_cols: List[str] = ["cid", "xcat", "real_date"]
    commonly_used_cols: List[str] = ["value", "grading", "eop_lag", "mop_lag"]
    if not set(df.columns).issuperset(set(idx_cols)):
        fail_str: str = (
            f"Error : Tried to standardize DataFrame but failed."
            f"DataFrame not in the correct format. Please ensure "
            f"that the DataFrame has the following columns: "
            f"'cid', 'xcat', 'real_date', along with any other "
            "variables you wish to include (e.g. 'value', 'mop_lag', "
            "'eop_lag', 'grading')."
        )

        try:
            dft: pd.DataFrame = df.reset_index()
            found_cols: list = dft.columns.tolist()
            fail_str += f"\nFound columns: {found_cols}"
            if not set(dft.columns).issuperset(set(idx_cols)):
                raise ValueError(fail_str)
            df = dft.copy()
        except:
            raise ValueError(fail_str)

        # check if there is atleast one more column
        if len(df.columns) < 4:
            raise ValueError(fail_str)

    df["real_date"] = pd.to_datetime(df["real_date"], format="%Y-%m-%d")
    df["cid"] = df["cid"].astype(str)
    df["xcat"] = df["xcat"].astype(str)
    df = df.sort_values(by=["real_date", "cid", "xcat"]).reset_index(drop=True)

    remaining_cols: Set[str] = set(df.columns) - set(idx_cols)

    df = df[idx_cols + sorted(list(remaining_cols))]

    # for every remaining col, try to convert to float
    for col in remaining_cols:
        try:
            df[col] = df[col].astype(float)
        except:
            pass

    non_idx_cols: list = sorted(list(set(df.columns) - set(idx_cols)))
    return_df: pd.DataFrame = df[idx_cols + non_idx_cols]
    assert isinstance(
        return_df, QuantamentalDataFrame
    ), "Failed to standardize DataFrame"
    return return_df


def drop_nan_series(df: pd.DataFrame, raise_warning: bool = False) -> pd.DataFrame:
    """
    Drops any series that are entirely NaNs.
    Raises a user warning if any series are dropped.

    :param <pd.DataFrame> df: The dataframe to be cleaned.
    :param <bool> raise_warning: Whether to raise a warning if any series are dropped.
    """
    if not isinstance(df, pd.DataFrame):
        raise TypeError("Error: The input must be a pandas DataFrame.")
    elif not set(df.columns).issuperset(set(["cid", "xcat", "value"])):
        raise ValueError(
            "Error: The input DataFrame must have columns 'cid', 'xcat', 'value'."
        )
    elif not df["value"].isna().any():
        return df

    if not isinstance(raise_warning, bool):
        raise TypeError("Error: The raise_warning argument must be a boolean.")

    df_orig: pd.DataFrame = df.copy()
    for cd, xc in df_orig.groupby(["cid", "xcat"]).groups:
        sel_series: pd.Series = df_orig[
            (df_orig["cid"] == cd) & (df_orig["xcat"] == xc)
        ]["value"]
        if sel_series.isna().all():
            if raise_warning:
                warnings.warn(
                    message=f"The series {cd}_{xc} is populated "
                    "with NaNs only, and will be dropped.",
                    category=UserWarning,
                )
            df = df[~((df["cid"] == cd) & (df["xcat"] == xc))]

    return df.reset_index(drop=True)


def qdf_to_ticker_df(df: pd.DataFrame) -> pd.DataFrame:
    """
    Converts a standardized JPMaQS DataFrame to a wide format DataFrame
    with each column representing a ticker.

    :param <pd.DataFrame> df: A standardised quantamental dataframe.
    :return <pd.DataFrame>: The converted DataFrame.
    """
    if not isinstance(df, QuantamentalDataFrame):
        raise TypeError("Argument `df` must be a QuantamentalDataFrame.")

    IDX_COLS: List[str] = ["cid", "xcat", "real_date"]
    val_col: str = list(set(df.columns) - set(IDX_COLS))[0]

    df["ticker"] = df["cid"] + "_" + df["xcat"]
    # drop cid and xcat
    df = (
        df.drop(columns=["cid", "xcat"])
        .pivot(index="real_date", columns="ticker", values=val_col)
        .rename_axis(None, axis=1)
    )

    return df


def ticker_df_to_qdf(df: pd.DataFrame) -> QuantamentalDataFrame:
    """
    Converts a wide format DataFrame (with each column representing a ticker)
    to a standardized JPMaQS DataFrame.

    :param <pd.DataFrame> df: A wide format DataFrame.
    :return <pd.DataFrame>: The converted DataFrame.
    """
    if not isinstance(df, pd.DataFrame):
        raise TypeError("Argument `df` must be a pandas DataFrame.")

    # pivot to long format
    df = (
        df.stack(level=0)
        .reset_index()
        .rename(columns={0: "value", "level_1": "ticker"})
    )
    # split ticker using get_cid and get_xcat
    df["cid"] = get_cid(df["ticker"])
    df["xcat"] = get_xcat(df["ticker"])
    # drop ticker column

    df = df.drop(columns=["ticker"])

    # standardise and return
    return standardise_dataframe(df=df)


def apply_slip(
    df: pd.DataFrame,
    slip: int,
    cids: List[str],
    xcats: List[str],
    metrics: List[str],
    raise_error: bool = True,
) -> pd.DataFrame:
    """
    Applied a slip, i.e. a negative lag, to the target DataFrame
    for the given cross-sections and categories, on the given metrics.

    :param <pd.DataFrame> target_df: DataFrame to which the slip is applied.
    :param <int> slip: Slip to be applied.
    :param <List[str]> cids: List of cross-sections.
    :param <List[str]> xcats: List of categories.
    :param <List[str]> metrics: List of metrics to which the slip is applied.
    :return <pd.DataFrame> target_df: DataFrame with the slip applied.
    :raises <TypeError>: If the provided parameters are not of the expected type.
    :raises <ValueError>: If the provided parameters are semantically incorrect.
    """

    df = df.copy()
    if not (isinstance(slip, int) and slip >= 0):
        raise ValueError("Slip must be a non-negative integer.")

    if cids is None:
        cids = df["cid"].unique().tolist()
    if xcats is None:
        xcats = df["xcat"].unique().tolist()

    sel_tickers: List[str] = [f"{cid}_{xcat}" for cid in cids for xcat in xcats]
    df["tickers"] = df["cid"] + "_" + df["xcat"]

    if not set(sel_tickers).issubset(set(df["tickers"].unique())):
        if raise_error:
            raise ValueError(
                "Tickers targetted for applying slip are not present in the DataFrame.\n"
                f"Missing tickers: {sorted(list(set(sel_tickers) - set(df['tickers'].unique())))}"
            )
        else:
            warnings.warn(
                "Tickers targetted for applying slip are not present in the DataFrame.\n"
                f"Missing tickers: {sorted(list(set(sel_tickers) - set(df['tickers'].unique())))}"
            )

    slip: int = slip.__neg__()

    df[metrics] = df.groupby("tickers")[metrics].shift(slip)
    df = df.drop(columns=["tickers"])

    return df


def downsample_df_on_real_date(
    df: pd.DataFrame,
    groupby_columns: List[str] = [],
    freq: str = "M",
    agg: str = "mean",
):
    """
    Downsample JPMaQS DataFrame.

    :param <pd.Dataframe> df: standardized JPMaQS DataFrame with the necessary columns:
        'cid', 'xcats', 'real_date' and at least one column with values of interest.
    :param <List> groupby_columns: a list of columns used to group the DataFrame.
    :param <str> freq: frequency option. Per default the correlations are calculated
        based on the native frequency of the datetimes in 'real_date', which is business
        daily. Downsampling options include weekly ('W'), monthly ('M'), or quarterly
        ('Q') mean.
    :param <str> agg: aggregation method. Must be one of "mean" (default), "median",
        "min", "max", "first" or "last".

    :return <pd.DataFrame>: the downsampled DataFrame.
    """

    if not set(groupby_columns).issubset(df.columns):
        raise ValueError(
            "The columns specified in 'groupby_columns' were not found in the DataFrame."
        )

    if not isinstance(freq, str):
        raise TypeError("`freq` must be a string")
    else:
        freq: str = freq.upper()
        if freq not in ["D", "W", "M", "Q", "A"]:
            raise ValueError("`freq` must be one of 'D', 'W', 'M', 'Q' or 'A'")

    if not isinstance(agg, str):
        raise TypeError("`agg` must be a string")
    else:
        agg: str = agg.lower()
        if agg not in ["mean", "median", "min", "max", "first", "last"]:
            raise ValueError(
                "`agg` must be one of 'mean', 'median', 'min', 'max', 'first', 'last'"
            )

    return (
        df.set_index("real_date")
        .groupby(groupby_columns)
        .resample(freq)
        .agg(agg, numeric_only=True)
        .reset_index()
    )


def update_df(df: pd.DataFrame, df_add: pd.DataFrame, xcat_replace: bool = False):
    """
    Append a standard DataFrame to a standard base DataFrame with ticker replacement on
    the intersection.

    :param <pd.DataFrame> df: standardised base JPMaQS DataFrame with the following
        necessary columns: 'cid', 'xcats', 'real_date' and 'value'.
    :param <pd.DataFrame> df_add: another standardised JPMaQS DataFrame, with the latest
        values, to be added with the necessary columns: 'cid', 'xcats', 'real_date', and
        'value'. Columns that are present in the base DataFrame but not in the appended
        DataFrame will be populated with NaN values.
    :param <bool> xcat_replace: all series belonging to the categories in the added
        DataFrame will be replaced, rather than just the added tickers.
        N.B.: tickers are combinations of cross-sections and categories.

    :return <pd.DataFrame>: standardised DataFrame with the latest values of the modified
        or newly defined tickers added.
    """

    cols = ["cid", "xcat", "real_date", "value"]
    # Consider the other possible metrics that the DataFrame could be defined over

    df_cols = set(df.columns)
    df_add_cols = set(df_add.columns)

    error_message = f"The base DataFrame must include the necessary columns: {cols}."
    assert set(cols).issubset(df_cols), error_message

    error_message = f"The added DataFrame must include the necessary columns: {cols}."
    assert set(cols).issubset(df_add_cols), error_message

    additional_columns = filter(lambda c: c in df.columns, list(df_add.columns))
    df_error = (
        f"The appended DataFrame must be defined over a subset of the columns "
        f"in the returned DataFrame. The undefined column(s): "
        f"{additional_columns}."
    )
    assert df_add_cols.issubset(df_cols), df_error

    if not xcat_replace:
        df = update_tickers(df, df_add)

    else:
        df = update_categories(df, df_add)

    return df.reset_index(drop=True)


def df_tickers(df: pd.DataFrame):
    """
    Helper function used to delimit the tickers defined in a received DataFrame.

    :param <pd.DataFrame> df: standardised DataFrame.
    """
    cids_append = list(map(lambda c: c + "_", set(df["cid"])))
    tickers = list(itertools.product(cids_append, set(df["xcat"])))
    tickers = [c[0] + c[1] for c in tickers]

    return tickers


def update_tickers(df: pd.DataFrame, df_add: pd.DataFrame):
    """
    Method used to update aggregate DataFrame on a ticker level.

    :param <pd.DataFrame> df: aggregate DataFrame used to store all tickers.
    :param <pd.DataFrame> df_add: DataFrame with the latest values.

    """
    agg_df_tick = set(df_tickers(df))
    add_df_tick = set(df_tickers(df_add))

    df["ticker"] = df["cid"] + "_" + df["xcat"]

    # If the ticker is already defined in the DataFrame, replace with the new series
    # otherwise append the series to the aggregate DataFrame.
    df = df[~df["ticker"].isin(list(agg_df_tick.intersection(add_df_tick)))]

    df = pd.concat([df, df_add], axis=0, ignore_index=True)

    df = df.drop(["ticker"], axis=1)

    return df.sort_values(["xcat", "cid", "real_date"])


def update_categories(df: pd.DataFrame, df_add):
    """
    Method used to update the DataFrame on the category level.

    :param <pd.DataFrame> df: base DataFrame.
    :param <pd.DataFrame> df_add: appended DataFrame.

    """

    incumbent_categories = list(df["xcat"].unique())
    new_categories = list(df_add["xcat"].unique())

    # Union of both category columns from the two DataFrames.
    append_condition = set(incumbent_categories) | set(new_categories)
    intersect = list(set(incumbent_categories).intersection(set(new_categories)))

    if len(append_condition) == len(incumbent_categories + new_categories):
        df = pd.concat([df, df_add], axis=0, ignore_index=True)

    # Shared categories plus any additional categories previously not defined in the base
    # DataFrame.
    else:
        df = df[~df["xcat"].isin(intersect)]
        df = pd.concat([df, df_add], axis=0, ignore_index=True)

    return df<|MERGE_RESOLUTION|>--- conflicted
+++ resolved
@@ -4,14 +4,9 @@
 """
 
 import datetime
-<<<<<<< HEAD
 import itertools
-=======
-from typing import Any, List, Dict, Optional, Union, Set, Iterable, overload
 
 from macrosynergy.management.types import QuantamentalDataFrame
-import requests, requests.compat
->>>>>>> aa488235
 import warnings
 from typing import Any, Dict, Iterable, List, Optional, Set, Union, overload
 
