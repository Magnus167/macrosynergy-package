
import numpy as np
import pandas as pd
from typing import List
import random
from macrosynergy.management.simulate_quantamental_data import make_qdf
from itertools import product

def reduce_df(df: pd.DataFrame, xcats: List[str] = None,  cids: List[str] = None,
              start: str = None, end: str = None, blacklist: dict = None,
              out_all: bool = False, intersect: bool = False):
    """
    Filter DataFrame by xcats and cids and notify about missing xcats and cids.

    :param <pd.Dataframe> df: standardized JPMaQS DataFrame with the necessary columns:
        'cid', 'xcats', 'real_date' and 'value'.
    :param <List[str]> xcats: extended categories to be filtered on. Default is all in
        the DataFrame.
    :param <List[str]> cids: cross sections to be checked on. Default is all in the
        dataframe.
    :param <str> start: string representing the earliest date. Default is None.
    :param <str> end: string representing the latest date. Default is None.
    :param <dict> blacklist: cross-sections with date ranges that should be excluded from
        the data frame. If one cross-section has several blacklist periods append numbers
        to the cross-section code.
    :param <bool> out_all: if True the function returns reduced dataframe and selected/
        available xcats and cids.
        Default is False, i.e. only the DataFrame is returned
    :param <bool> intersect: if True only retains cids that are available for all xcats.
        Default is False.

    :return <pd.Dataframe>: reduced DataFrame that also removes duplicates or
        (for out_all True) DataFrame and available and selected xcats and cids.
    """

    dfx = df[df['real_date'] >= pd.to_datetime(start)] if start is not None else df
    dfx = dfx[dfx['real_date'] <= pd.to_datetime(end)] if end is not None else dfx

    if blacklist is not None:
        for key, value in blacklist.items():
            filt1 = dfx['cid'] == key[:3]
            filt2 = dfx['real_date'] >= pd.to_datetime(value[0])
            filt3 = dfx['real_date'] <= pd.to_datetime(value[1])
            dfx = dfx[~(filt1 & filt2 & filt3)]

    xcats_in_df = dfx['xcat'].unique()
    if xcats is None:
        xcats = sorted(xcats_in_df)
    else:
        xcats = [xcat for xcat in xcats if xcat in xcats_in_df]

    dfx = dfx[dfx['xcat'].isin(xcats)]

    if intersect:
        df_uns = dict(dfx.groupby('xcat')['cid'].unique())
        df_uns = {k: set(v) for k, v in df_uns.items()}
        cids_in_df = list(set.intersection(*list(df_uns.values())))
    else:
        cids_in_df = dfx['cid'].unique()

    if cids is None:
        cids = sorted(cids_in_df)
    else:
        cids = [cids] if isinstance(cids, str) else cids
        cids = [cid for cid in cids if cid in cids_in_df]

        cids = set(cids).intersection(cids_in_df)
        dfx = dfx[dfx['cid'].isin(cids)]

    if out_all:
        return dfx.drop_duplicates(), xcats, sorted(list(cids))
    else:
        return dfx.drop_duplicates()

def reduce_df_by_ticker(df: pd.DataFrame, ticks: List[str] = None,  start: str = None,
                        end: str = None, blacklist: dict = None):
    """
    Filter dataframe by xcats and cids and notify about missing xcats and cids

    :param <pd.Dataframe> df: standardized dataframe with the following columns:
        'cid', 'xcats', 'real_date'.
    :param <List[str]> ticks: tickers (cross sections + base categories)
    :param <str> start: string in ISO 8601 representing earliest date. Default is None.
    :param <str> end: string ISO 8601 representing the latest date. Default is None.
    :param <dict> blacklist: cross sections with date ranges that should be excluded from
        the dataframe. If one cross section has several blacklist periods append numbers
        to the cross section code.

    :return <pd.Dataframe>: reduced dataframe that also removes duplicates
    """

    dfx = df.copy()
    dfx = dfx[dfx["real_date"] >= pd.to_datetime(start)] if start is not None else dfx
    dfx = dfx[dfx["real_date"] <= pd.to_datetime(end)] if end is not None else dfx

    # Blacklisting by cross-section.
    if blacklist is not None:
        for key, value in blacklist.items():
            filt1 = dfx["cid"] == key[:3]
            filt2 = dfx["real_date"] >= pd.to_datetime(value[0])
            filt3 = dfx["real_date"] <= pd.to_datetime(value[1])
            dfx = dfx[~(filt1 & filt2 & filt3)]

    dfx["ticker"] = dfx["cid"] + '_' + dfx["xcat"]
    ticks_in_df = dfx["ticker"].unique()
    if ticks is None:
        ticks = sorted(ticks_in_df)
    else:
        ticks = [tick for tick in ticks if tick in ticks_in_df]

    dfx = dfx[dfx["ticker"].isin(ticks)]

    return dfx.drop_duplicates()

def aggregation_helper(dfx: pd.DataFrame, xcat_agg: str):
    """
    Helper method to down-sample each category in the DataFrame by aggregating over the
    intermediary dates according to a prescribed method.

    :param <List[str]> dfx: standardised DataFrame defined exclusively on a single
        category.
    :param <List[str]> xcat_agg: associated aggregation method for the respective
        category.

    """

    dfx = dfx.groupby(['xcat', 'cid', 'custom_date'])
    dfx = dfx.agg(xcat_agg).reset_index()

    if 'real_date' in dfx.columns:
        dfx = dfx.drop(['real_date'], axis=1)
    dfx = dfx.rename(columns={"custom_date": "real_date"})

    return dfx

def expln_df(df_w: pd.DataFrame, xpls: List[str], agg_meth: str, sum_condition: bool,
             lag: int):
    """
    Produces the explanatory column(s) for the custom DataFrame.

    :param <pd.DataFrame> df_w: group-by DataFrame which has been down-sampled. The
        respective aggregation method will be applied.
    :param <List[str]> xpls: list of explanatory category(s).
    :param <str> agg_meth: aggregation method used for all explanatory variables.
<<<<<<< HEAD
    :param <dict> sum_condition: required boolean to negate erroneous zeros if the aggregate
        method used is sum.
=======
    :param <dict> sum_condition: required boolean to negate erroneous zeros if the
        aggregate method used, for the explanatory variable, is sum.
>>>>>>> 59a2362b
    :param <int> lag: lag of explanatory category(s). Applied uniformly to each
        category.
    """

    dfw_xpls = pd.DataFrame()
    for xpl in xpls:

        if not sum_condition:
            xpl_col = df_w[xpl].agg(agg_meth).astype(dtype=np.float32)
        else:
            xpl_col = df_w[xpl].sum(min_count=1)

        if lag > 0:
            xpl_col = xpl_col.groupby(level=0).shift(lag)

        dfw_xpls[xpl] = xpl_col

    return dfw_xpls

def categories_df(df: pd.DataFrame, xcats: List[str], cids: List[str] = None,
                  val: str = 'value', start: str = None, end: str = None,
                  blacklist: dict = None, years: int = None, freq: str = 'M',
                  lag: int = 0, fwin: int = 1, xcat_aggs: List[str] = ['mean', 'mean']):

    """
    In principle, create custom two-categories DataFrame with appropriate frequency and,
    if applicable, lags.

    :param <pd.Dataframe> df: standardized JPMaQS DataFrame with the following necessary
        columns: 'cid', 'xcats', 'real_date' and at least one column with values of
        interest.
    :param <List[str]> xcats: extended categories involved in the custom DataFrame. The
        last category in the list represents the dependent variable, and the (n - 1)
        preceding categories will be the explanatory variables(s).
    :param <List[str]> cids: cross-sections to be included. Default is all in the
        DataFrame.
    :param <str> val: name of column that contains the values of interest. Default is
        'value'.
    :param <str> start: earliest date in ISO 8601 format. Default is None,
        i.e. earliest date in DataFrame is used.
    :param <str> end: latest date in ISO 8601 format. Default is None,
        i.e. latest date in DataFrame is used.
    :param <dict> blacklist: cross-sections with date ranges that should be excluded from
        the DataFrame. If one cross section has several blacklist periods append numbers
        to the cross section code.
    :param <int> years: number of years over which data are aggregated. Supersedes the
        "freq" parameter and does not allow lags, Default is None, i.e. no multi-year
        aggregation.
    :param <str> freq: letter denoting frequency at which the series are to be sampled.
        This must be one of 'D', 'W', 'M', 'Q', 'A'. Default is 'M'. Will always be the
        last business day of the respective frequency.
    :param <int> lag: lag (delay of arrival) of explanatory category(s) in periods
        as set by freq. Default is 0.
    :param <int> fwin: forward moving average window of first category. Default is 1,
        i.e no average.
        Note: This parameter is used mainly for target returns as dependent variable.
    :param <List[str]> xcat_aggs: exactly two aggregation methods. Default is 'mean' for
        both. The same aggregation method, the first method in the parameter, will be
        used for all explanatory variables.

    :return <pd.DataFrame>: custom DataFrame with category columns. All rows that contain
        NaNs will be excluded.

    N.B.:
    The number of explanatory categories that can be included is not restricted and will
    be appended column-wise to the returned DataFrame. The order of the DataFrame's
    columns will reflect the order of the categories list.
    """

    frq_options = ['D', 'W', 'M', 'Q', 'A']
    frq_error = f"Frequency parameter must be one of the stated options, {frq_options}."
    assert freq in frq_options, frq_error
    frq_dict = dict(zip(frq_options, ['B', 'W-Fri', 'BM', 'BQ', 'BA']))

    assert isinstance(xcats, list), f"<list> expected and not {type(xcats)}."
    assert all([isinstance(c, str) for c in xcats]), "List of categories expected."
    xcat_error = "The minimum requirement is that a single dependent and explanatory " \
                 "variable are included."
    assert len(xcats) >= 2, xcat_error

    aggs_error = "List of strings, outlining the aggregation methods, expected."
    assert isinstance(xcat_aggs, list), aggs_error
    assert all([isinstance(a, str) for a in xcat_aggs]), aggs_error
    aggs_len = "Only two aggregation methods required. The first will be used for all " \
               "explanatory category(s)."
    assert len(xcat_aggs) == 2, aggs_len

    assert not (years is not None) & (lag != 0), "Lags cannot be applied to year groups."
    if years is not None:
        assert isinstance(start, str), "Year aggregation requires a start date."

        no_xcats = "If the data is aggregated over a multi-year timeframe, only two " \
                   "categories are permitted."
        assert len(xcats) == 2, no_xcats

    df, xcats, cids = reduce_df(df, xcats, cids, start, end, blacklist, out_all=True)

    metric = ["value", "grading", "mop_lag", "eop_lag"]
    val_error = "The column of interest must be one of the defined JPMaQS metrics, " \
                f"{metric}, but received {val}."
    assert val in metric, val_error
    avbl_cols = list(df.columns)
    assert val in avbl_cols, f"The passed column name, {val}, must be present in the " \
                             f"received DataFrame. DataFrame contains {avbl_cols}."

    # Reduce the columns in the DataFrame to the necessary columns:
    # ['cid', 'xcat', 'real_date'] + [val] (name of column that contains the
    # values of interest: "value", "grading", "mop_lag", "eop_lag").
    col_names = ['cid', 'xcat', 'real_date', val]

    df_output = []
    if years is None:

        df_w = df.pivot(index=('cid', 'real_date'), columns='xcat', values=val)

        dep = xcats[-1]
        # The possibility of multiple explanatory variables.
        xpls = xcats[:-1]

        df_w = df_w.groupby([pd.Grouper(level='cid'),
                             pd.Grouper(level='real_date', freq=frq_dict[freq])])

<<<<<<< HEAD
        # Handles for falsified zeros. Following the frequency conversion, if the
        # aggregation method is set to "sum", time periods that exclusively contain NaN
        # values will incorrectly be summed to the value zero which is misleading for
        # analysis.
        sum_condition = any([x_agg == "sum" for x_agg in xcat_aggs])

        dfw_xpls = expln_df(
            df_w=df_w, xpls=xpls, agg_meth=xcat_aggs[0],
            sum_condition=sum_condition, lag=lag
        )

        if not sum_condition:
=======
        dfw_xpls = expln_df(
            df_w=df_w, xpls=xpls, agg_meth=xcat_aggs[0],
            sum_condition=(xcat_aggs[0] == "sum"), lag=lag
        )

        # Handles for falsified zeros. Following the frequency conversion, if the
        # aggregation method is set to "sum", time periods that exclusively contain NaN
        # values will incorrectly be summed to the value zero which is misleading for
        # analysis.
        if not (xcat_aggs[-1] == "sum"):
>>>>>>> 59a2362b
            dep_col = df_w[dep].agg(xcat_aggs[1]).astype(dtype=np.float32)
        else:
            dep_col = df_w[dep].sum(min_count=1)

        if fwin > 1:
            s = 1 - fwin
            dep_col = dep_col.rolling(window=fwin).mean().shift(s)

        dfw_xpls[dep] = dep_col
        # Order such that the return category is the right-most column - will reflect the
        # order of the categories list.
        dfc = dfw_xpls[xpls + [dep]]

    else:
        s_year = pd.to_datetime(start).year
        start_year = s_year
        e_year = df['real_date'].max().year + 1

        grouping = int((e_year - s_year) / years)
        remainder = (e_year - s_year) % years

        year_groups = {}

        for group in range(grouping):
            value = [i for i in range(s_year, s_year + years)]
            key = f"{s_year} - {s_year + (years - 1)}"
            year_groups[key] = value

            s_year += years

        v = [i for i in range(s_year, s_year + (remainder + 1))]
        year_groups[f"{s_year} - now"] = v
        list_y_groups = list(year_groups.keys())

        translate_ = lambda year: list_y_groups[int((year % start_year) / years)]
        df['real_date'] = pd.to_datetime(df['real_date'], errors='coerce')
        df['custom_date'] = df['real_date'].dt.year.apply(translate_)

        dfx_list = [df[df['xcat'] == xcats[0]],
                    df[df['xcat'] == xcats[1]]]
        df_agg = list(map(aggregation_helper, dfx_list, xcat_aggs))
        df_output.extend([d[col_names] for d in df_agg])

        dfc = pd.concat(df_output)
        dfc = dfc.pivot(index=('cid', 'real_date'), columns='xcat',
                        values=val)

    # Adjusted to account for multiple signals requested. If the DataFrame is
    # two-dimensional, signal & a return, NaN values will be handled inside other
    # functionality, as categories_df() is simply a support function. If the parameter
    # how is set to "any", a potential unnecessary loss of data on certain categories
    # could arise.
    return dfc.dropna(axis=0, how='all')


if __name__ == "__main__":

    cids = ['NZD', 'AUD', 'GBP', 'CAD']
    xcats = ['XR', 'CRY', 'GROWTH', 'INFL']
    df_cids = pd.DataFrame(index=cids, columns=['earliest', 'latest', 'mean_add',
                                                'sd_mult'])
    df_cids.loc['AUD'] = ['2000-01-01', '2020-12-31', 0.1, 1]
    df_cids.loc['CAD'] = ['2001-01-01', '2020-11-30', 0, 1]
    df_cids.loc['GBP'] = ['2002-01-01', '2020-11-30', 0, 2]
    df_cids.loc['NZD'] = ['2002-01-01', '2020-09-30', -0.1, 2]

    df_xcats = pd.DataFrame(index=xcats, columns=['earliest', 'latest', 'mean_add',
                                                  'sd_mult', 'ar_coef', 'back_coef'])
    df_xcats.loc['XR'] = ['2000-01-01', '2020-12-31', 0.1, 1, 0, 0.3]
    df_xcats.loc['CRY'] = ['2000-01-01', '2020-10-30', 1, 2, 0.95, 1]
    df_xcats.loc['GROWTH'] = ['2001-01-01', '2020-10-30', 1, 2, 0.9, 1]
    df_xcats.loc['INFL'] = ['2001-01-01', '2020-10-30', 1, 2, 0.8, 0.5]

    black = {'AUD': ['2000-01-01', '2003-12-31'], 'GBP': ['2018-01-01', '2100-01-01']}

    random.seed(2)
    dfd = make_qdf(df_cids, df_xcats, back_ar=0.75)

    dfd_x1 = reduce_df(dfd, xcats=xcats[:-1], cids=cids[0],
                       start='2012-01-01', end='2018-01-31')

    tickers = [cid + "_XR" for cid in cids]
    dfd_xt = reduce_df_by_ticker(dfd, ticks=tickers, blacklist=black)

    # Testing categories_df().
    dfc1 = categories_df(
        dfd, xcats=['GROWTH', 'CRY'], cids=cids, val="value", freq='W', lag=1,
        xcat_aggs=['mean', 'mean'], start='2000-01-01', blacklist=black
    )<|MERGE_RESOLUTION|>--- conflicted
+++ resolved
@@ -142,13 +142,8 @@
         respective aggregation method will be applied.
     :param <List[str]> xpls: list of explanatory category(s).
     :param <str> agg_meth: aggregation method used for all explanatory variables.
-<<<<<<< HEAD
-    :param <dict> sum_condition: required boolean to negate erroneous zeros if the aggregate
-        method used is sum.
-=======
     :param <dict> sum_condition: required boolean to negate erroneous zeros if the
         aggregate method used, for the explanatory variable, is sum.
->>>>>>> 59a2362b
     :param <int> lag: lag of explanatory category(s). Applied uniformly to each
         category.
     """
@@ -271,20 +266,6 @@
         df_w = df_w.groupby([pd.Grouper(level='cid'),
                              pd.Grouper(level='real_date', freq=frq_dict[freq])])
 
-<<<<<<< HEAD
-        # Handles for falsified zeros. Following the frequency conversion, if the
-        # aggregation method is set to "sum", time periods that exclusively contain NaN
-        # values will incorrectly be summed to the value zero which is misleading for
-        # analysis.
-        sum_condition = any([x_agg == "sum" for x_agg in xcat_aggs])
-
-        dfw_xpls = expln_df(
-            df_w=df_w, xpls=xpls, agg_meth=xcat_aggs[0],
-            sum_condition=sum_condition, lag=lag
-        )
-
-        if not sum_condition:
-=======
         dfw_xpls = expln_df(
             df_w=df_w, xpls=xpls, agg_meth=xcat_aggs[0],
             sum_condition=(xcat_aggs[0] == "sum"), lag=lag
@@ -295,7 +276,6 @@
         # values will incorrectly be summed to the value zero which is misleading for
         # analysis.
         if not (xcat_aggs[-1] == "sum"):
->>>>>>> 59a2362b
             dep_col = df_w[dep].agg(xcat_aggs[1]).astype(dtype=np.float32)
         else:
             dep_col = df_w[dep].sum(min_count=1)
