"""
Utility functions for working with DataFrames.
"""

import itertools

from macrosynergy.management.types import QuantamentalDataFrame
from macrosynergy.management.constants import FREQUENCY_MAP

import warnings
from typing import Any, Dict, Iterable, List, Optional, Set, Union, overload

import numpy as np
import pandas as pd
import requests
import requests.compat
<<<<<<< HEAD
from macrosynergy.management.utils.core import (
    get_cid,
    get_xcat,
    _map_to_business_day_frequency,
)
=======
from .core import get_cid, get_xcat, _map_to_business_day_frequency, is_valid_iso_date
>>>>>>> 873f8713


def standardise_dataframe(
    df: pd.DataFrame, verbose: bool = False
) -> QuantamentalDataFrame:
    """
    Applies the standard JPMaQS Quantamental DataFrame format to a DataFrame.

    :param <pd.DataFrame> df: The DataFrame to be standardized.
    :param <bool> verbose: Whether to print warnings if the DataFrame is not in the
        correct format.
    :return <pd.DataFrame>: The standardized DataFrame.
    :raises <TypeError>: If the input is not a pandas DataFrame.
    :raises <ValueError>: If the input DataFrame is not in the correct format.
    """
    idx_cols: List[str] = QuantamentalDataFrame.IndexCols
    commonly_used_cols: List[str] = ["value", "grading", "eop_lag", "mop_lag"]
    if not set(df.columns).issuperset(set(idx_cols)):
        fail_str: str = (
            f"Error : Tried to standardize DataFrame but failed."
            f"DataFrame not in the correct format. Please ensure "
            f"that the DataFrame has the following columns: "
            f"'cid', 'xcat', 'real_date', along with any other "
            "variables you wish to include (e.g. 'value', 'mop_lag', "
            "'eop_lag', 'grading')."
        )

        try:
            dft: pd.DataFrame = df.reset_index()
            found_cols: list = dft.columns.tolist()
            fail_str += f"\nFound columns: {found_cols}"
            if not set(dft.columns).issuperset(set(idx_cols)):
                raise ValueError(fail_str)
            df = dft.copy()
        except:
            raise ValueError(fail_str)

        # check if there is at least one more column
        if len(df.columns) < 4:
            raise ValueError(fail_str)

    df["real_date"] = pd.to_datetime(df["real_date"], format="%Y-%m-%d")
    df["cid"] = df["cid"].astype(str)
    df["xcat"] = df["xcat"].astype(str)
    df = df.sort_values(by=["real_date", "cid", "xcat"]).reset_index(drop=True)

    remaining_cols: Set[str] = set(df.columns) - set(idx_cols)

    df = df[idx_cols + sorted(list(remaining_cols))]

    # for every remaining col, try to convert to float
    for col in remaining_cols:
        try:
            df[col] = df[col].astype(float)
        except:
            pass

    non_idx_cols: list = sorted(list(set(df.columns) - set(idx_cols)))
    return_df: pd.DataFrame = df[idx_cols + non_idx_cols]
    assert isinstance(
        return_df, QuantamentalDataFrame
    ), "Failed to standardize DataFrame"
    return return_df


def drop_nan_series(
    df: pd.DataFrame, column: str = "value", raise_warning: bool = False
) -> QuantamentalDataFrame:
    """
    Drops any series that are entirely NaNs.
    Raises a user warning if any series are dropped.

    :param <pd.DataFrame> df: The dataframe to be cleaned.
    :param <str> column: The column to be used as the value column, defaults to
        "value".
    :param <bool> raise_warning: Whether to raise a warning if any series are dropped.
    :return <pd.DataFrame | QuantamentalDataFrame>: The cleaned DataFrame.
    :raises <TypeError>: If the input is not a pandas DataFrame.
    :raises <ValueError>: If the input DataFrame is not in the correct format.
    """
    if not isinstance(df, QuantamentalDataFrame):
        raise TypeError("Argument `df` must be a Quantamental DataFrame.")

    if not column in df.columns:
        raise ValueError(f"Column {column} not present in DataFrame.")

    if not df["value"].isna().any():
        return df

    if not isinstance(raise_warning, bool):
        raise TypeError("Error: The raise_warning argument must be a boolean.")

    df_orig: pd.DataFrame = df.copy()
    for cd, xc in df_orig.groupby(["cid", "xcat"]).groups:
        sel_series: pd.Series = df_orig[
            (df_orig["cid"] == cd) & (df_orig["xcat"] == xc)
        ]["value"]
        if sel_series.isna().all():
            if raise_warning:
                warnings.warn(
                    message=f"The series {cd}_{xc} is populated "
                    "with NaNs only, and will be dropped.",
                    category=UserWarning,
                )
            df = df[~((df["cid"] == cd) & (df["xcat"] == xc))]

    return df.reset_index(drop=True)


def qdf_to_ticker_df(df: pd.DataFrame, value_column: str = "value") -> pd.DataFrame:
    """
    Converts a standardized JPMaQS DataFrame to a wide format DataFrame
    with each column representing a ticker.

    :param <pd.DataFrame> df: A standardised quantamental dataframe.
    :param <str> value_column: The column to be used as the value column, defaults to
        "value". If the specified column is not present in the DataFrame, a column named
        "value" will be used. If there is no column named "value", the first
        column in the DataFrame will be used instead.
    :return <pd.DataFrame>: The converted DataFrame.
    """
    if not isinstance(df, QuantamentalDataFrame):
        raise TypeError("Argument `df` must be a QuantamentalDataFrame.")

    if not isinstance(value_column, str):
        raise TypeError("Argument `value_column` must be a string.")

    if not value_column in df.columns:
        cols: List[str] = list(set(df.columns) - set(QuantamentalDataFrame.IndexCols))
        if "value" in cols:
            value_column: str = "value"

        warnings.warn(
            f"Value column specified in `value_column` ({value_column}) "
            f"is not present in the DataFrame. Defaulting to {cols[0]}."
        )
        value_column: str = cols[0]

    df: pd.DataFrame = df.copy()

    df["ticker"] = df["cid"] + "_" + df["xcat"]
    # drop cid and xcat
    df = (
        df.drop(columns=["cid", "xcat"])
        .pivot(index="real_date", columns="ticker", values=value_column)
        .rename_axis(None, axis=1)
    )

    return df


def ticker_df_to_qdf(df: pd.DataFrame) -> QuantamentalDataFrame:
    """
    Converts a wide format DataFrame (with each column representing a ticker)
    to a standardized JPMaQS DataFrame.

    :param <pd.DataFrame> df: A wide format DataFrame.
    :return <pd.DataFrame>: The converted DataFrame.
    """
    if not isinstance(df, pd.DataFrame):
        raise TypeError("Argument `df` must be a pandas DataFrame.")

    # pivot to long format
    df = (
        df.stack(level=0)
        .reset_index()
        .rename(columns={0: "value", "level_1": "ticker"})
    )
    # split ticker using get_cid and get_xcat
    df["cid"] = get_cid(df["ticker"])
    df["xcat"] = get_xcat(df["ticker"])
    # drop ticker column

    df = df.drop(columns=["ticker"])

    # standardise and return
    return standardise_dataframe(df=df)


def apply_slip(
    df: pd.DataFrame,
    slip: int,
    cids: List[str],
    xcats: List[str],
    metrics: List[str],
    raise_error: bool = True,
) -> pd.DataFrame:
    """
    Applied a slip, i.e. a negative lag, to the target DataFrame
    for the given cross-sections and categories, on the given metrics.

    :param <pd.DataFrame> target_df: DataFrame to which the slip is applied.
    :param <int> slip: Slip to be applied.
    :param <List[str]> cids: List of cross-sections.
    :param <List[str]> xcats: List of categories.
    :param <List[str]> metrics: List of metrics to which the slip is applied.
    :return <pd.DataFrame> target_df: DataFrame with the slip applied.
    :raises <TypeError>: If the provided parameters are not of the expected type.
    :raises <ValueError>: If the provided parameters are semantically incorrect.
    """

    df = df.copy()
    if not (isinstance(slip, int) and slip >= 0):
        raise ValueError("Slip must be a non-negative integer.")

    if cids is None:
        cids = df["cid"].unique().tolist()
    if xcats is None:
        xcats = df["xcat"].unique().tolist()

    sel_tickers: List[str] = [f"{cid}_{xcat}" for cid in cids for xcat in xcats]
    df["tickers"] = df["cid"] + "_" + df["xcat"]

    if not set(sel_tickers).issubset(set(df["tickers"].unique())):
        if raise_error:
            raise ValueError(
                "Tickers targetted for applying slip are not present in the DataFrame.\n"
                f"Missing tickers: "
                f"{sorted(list(set(sel_tickers) - set(df['tickers'].unique())))}"
            )
        else:
            warnings.warn(
                "Tickers targetted for applying slip are not present in the DataFrame.\n"
                f"Missing tickers: "
                f"{sorted(list(set(sel_tickers) - set(df['tickers'].unique())))}"
            )

    slip: int = slip.__neg__()

    df[metrics] = df.groupby("tickers")[metrics].shift(slip)
    df = df.drop(columns=["tickers"])

    return df


def downsample_df_on_real_date(
    df: pd.DataFrame,
    groupby_columns: List[str] = [],
    freq: str = "M",
    agg: str = "mean",
):
    """
    Downsample JPMaQS DataFrame.

    :param <pd.Dataframe> df: standardized JPMaQS DataFrame with the necessary columns:
        'cid', 'xcat', 'real_date' and at least one column with values of interest.
    :param <List> groupby_columns: a list of columns used to group the DataFrame.
    :param <str> freq: frequency option. Per default the correlations are calculated
        based on the native frequency of the datetimes in 'real_date', which is business
        daily. Downsampling options include weekly ('W'), monthly ('M'), or quarterly
        ('Q') mean.
    :param <str> agg: aggregation method. Must be one of "mean" (default), "median",
        "min", "max", "first" or "last".

    :return <pd.DataFrame>: the downsampled DataFrame.
    """

    if not set(groupby_columns).issubset(df.columns):
        raise ValueError(
            "The columns specified in 'groupby_columns' were not found in the DataFrame."
        )

    if not isinstance(freq, str):
        raise TypeError("`freq` must be a string")
    else:
        freq: str = _map_to_business_day_frequency(freq)

    if not isinstance(agg, str):
        raise TypeError("`agg` must be a string")
    else:
        agg: str = agg.lower()
        if agg not in ["mean", "median", "min", "max", "first", "last"]:
            raise ValueError(
                "`agg` must be one of 'mean', 'median', 'min', 'max', 'first', 'last'"
            )

    return (
        df.set_index("real_date")
        .groupby(groupby_columns)
        .resample(freq)
        .agg(agg, numeric_only=True)
        .reset_index()
    )


def downsample_wide_df_on_real_date(
    df: pd.DataFrame,
    freq: str = "M",
    agg: str = "mean",
):
    if not isinstance(freq, str):
        raise TypeError("`freq` must be a string")
    else:
        freq: str = _map_to_business_day_frequency(freq)

    if not isinstance(agg, str):
        raise TypeError("`agg` must be a string")
    else:
        agg: str = agg.lower()
        if agg not in ["mean", "median", "min", "max", "first", "last"]:
            raise ValueError(
                "`agg` must be one of 'mean', 'median', 'min', 'max', 'first', 'last'"
            )

    # now, downsample given that each column is a ticker
    if not isinstance(df, pd.DataFrame):
        raise TypeError("`df` must be a DataFrame")
    if df.index.name != "real_date":
        if not "real_date" in df.columns:
            raise ValueError("DataFrame must have a 'real_date' index")
        df = df.set_index("real_date")

    return df.resample(freq).agg(agg, numeric_only=True)


def update_df(df: pd.DataFrame, df_add: pd.DataFrame, xcat_replace: bool = False):
    """
    Append a standard DataFrame to a standard base DataFrame with ticker replacement on
    the intersection.

    :param <pd.DataFrame> df: standardised base JPMaQS DataFrame with the following
        necessary columns: 'cid', 'xcat', 'real_date' and 'value'.
    :param <pd.DataFrame> df_add: another standardised JPMaQS DataFrame, with the latest
        values, to be added with the necessary columns: 'cid', 'xcat', 'real_date', and
        'value'. Columns that are present in the base DataFrame but not in the appended
        DataFrame will be populated with NaN values.
    :param <bool> xcat_replace: all series belonging to the categories in the added
        DataFrame will be replaced, rather than just the added tickers.
        N.B.: tickers are combinations of cross-sections and categories.

    :return <pd.DataFrame>: standardised DataFrame with the latest values of the modified
        or newly defined tickers added.
    """

    # index_cols = ["cid", "xcat", "real_date"]
    # Consider the other possible metrics that the DataFrame could be defined over

    df_cols = set(df.columns)
    df_add_cols = set(df_add.columns)

    error_message = f"The base DataFrame must be a Quantamental Dataframe."
    if not isinstance(df, QuantamentalDataFrame):
        raise TypeError(error_message)

    error_message = f"The added DataFrame must be a Quantamental Dataframe."
    if not isinstance(df_add, QuantamentalDataFrame):
        raise TypeError(error_message)

    error_message = (
        "The two Quantamental DataFrames must share at least "
        "four columns including than 'real_date', 'cid', and 'xcat'."
    )

    all_cols = df_cols.union(df_add_cols)
    if all_cols != df_cols and all_cols != df_add_cols:
        raise ValueError(error_message)

    if not xcat_replace:
        df = update_tickers(df, df_add)

    else:
        df = update_categories(df, df_add)

    return df.reset_index(drop=True)


def update_tickers(df: pd.DataFrame, df_add: pd.DataFrame):
    """
    Method used to update aggregate DataFrame on a ticker level.

    :param <pd.DataFrame> df: aggregate DataFrame used to store all tickers.
    :param <pd.DataFrame> df_add: DataFrame with the latest values.

    """
    df["ticker"] = df["cid"] + "_" + df["xcat"]
    df_add["ticker"] = df_add["cid"] + "_" + df_add["xcat"]
    agg_df_tick = set(df["ticker"])
    add_df_tick = set(df_add["ticker"])

    # If the ticker is already defined in the DataFrame, replace with the new series
    # otherwise append the series to the aggregate DataFrame.
    df = df[~df["ticker"].isin(list(agg_df_tick.intersection(add_df_tick)))]

    df = pd.concat([df, df_add], axis=0, ignore_index=True)

    df = df.drop(["ticker"], axis=1)
    df_add = df_add.drop(["ticker"], axis=1)

    return df.sort_values(["xcat", "cid", "real_date"])


def update_categories(df: pd.DataFrame, df_add):
    """
    Method used to update the DataFrame on the category level.

    :param <pd.DataFrame> df: base DataFrame.
    :param <pd.DataFrame> df_add: appended DataFrame.

    """

    incumbent_categories = list(df["xcat"].unique())
    new_categories = list(df_add["xcat"].unique())

    # Union of both category columns from the two DataFrames.
    append_condition = set(incumbent_categories) | set(new_categories)
    intersect = list(set(incumbent_categories).intersection(set(new_categories)))

    if len(append_condition) == len(incumbent_categories + new_categories):
        df = pd.concat([df, df_add], axis=0, ignore_index=True)

    # Shared categories plus any additional categories previously not defined in the base
    # DataFrame.
    else:
        df = df[~df["xcat"].isin(intersect)]
        df = pd.concat([df, df_add], axis=0, ignore_index=True)

    return df


def reduce_df(
    df: pd.DataFrame,
    xcats: Union[str, List[str]] = None,
    cids: List[str] = None,
    start: str = None,
    end: str = None,
    blacklist: dict = None,
    out_all: bool = False,
    intersect: bool = False,
):
    """
    Filter DataFrame by xcats and cids and notify about missing xcats and cids.

    :param <pd.Dataframe> df: standardized JPMaQS DataFrame with the necessary columns:
        'cid', 'xcat', 'real_date' and 'value'.
    :param <Union[str, List[str]]> xcats: extended categories to be filtered on. Default is
        all in the DataFrame.
    :param <List[str]> cids: cross sections to be checked on. Default is all in the
        dataframe.
    :param <str> start: string representing the earliest date. Default is None.
    :param <str> end: string representing the latest date. Default is None.
    :param <dict> blacklist: cross-sections with date ranges that should be excluded from
        the data frame. If one cross-section has several blacklist periods append numbers
        to the cross-section code.
    :param <bool> out_all: if True the function returns reduced dataframe and selected/
        available xcats and cids.
        Default is False, i.e. only the DataFrame is returned
    :param <bool> intersect: if True only retains cids that are available for all xcats.
        Default is False.

    :return <pd.Dataframe>: reduced DataFrame that also removes duplicates or
        (for out_all True) DataFrame and available and selected xcats and cids.
    """

    dfx = df.copy()

    if xcats is not None:
        if not isinstance(xcats, list):
            xcats = [xcats]

    if start is not None:
        dfx = dfx[dfx["real_date"] >= pd.to_datetime(start)]

    if end is not None:
        dfx = dfx[dfx["real_date"] <= pd.to_datetime(end)]

    if blacklist is not None:
        masks = []
        for key, value in blacklist.items():
            filt1 = dfx["cid"] == key[:3]
            filt2 = dfx["real_date"] >= pd.to_datetime(value[0])
            filt3 = dfx["real_date"] <= pd.to_datetime(value[1])
            combined_mask = filt1 & filt2 & filt3
            masks.append(combined_mask)

        if masks:
            combined_mask = pd.concat(masks, axis=1).any(axis=1)
            dfx = dfx[~combined_mask]

    xcats_in_df = dfx["xcat"].unique()
    if xcats is None:
        xcats = sorted(xcats_in_df)
    else:
        xcats = [xcat for xcat in xcats if xcat in xcats_in_df]

    dfx = dfx[dfx["xcat"].isin(xcats)]

    if intersect:
        df_uns = dict(dfx.groupby("xcat")["cid"].unique())
        df_uns = {k: set(v) for k, v in df_uns.items()}
        cids_in_df = list(set.intersection(*list(df_uns.values())))
    else:
        cids_in_df = dfx["cid"].unique()

    if cids is None:
        cids = sorted(cids_in_df)
    else:
        cids = [cids] if isinstance(cids, str) else cids
        cids = [cid for cid in cids if cid in cids_in_df]

        cids = set(cids).intersection(cids_in_df)
        dfx = dfx[dfx["cid"].isin(cids)]

    if out_all:
        return dfx.drop_duplicates(), xcats, sorted(list(cids))
    else:
        return dfx.drop_duplicates()


def reduce_df_by_ticker(
    df: pd.DataFrame,
    ticks: List[str] = None,
    start: str = None,
    end: str = None,
    blacklist: dict = None,
):
    """
    Filter dataframe by xcats and cids and notify about missing xcats and cids

    :param <pd.Dataframe> df: standardized dataframe with the following columns:
        'cid', 'xcat', 'real_date'.
    :param <List[str]> ticks: tickers (cross sections + base categories)
    :param <str> start: string in ISO 8601 representing earliest date. Default is None.
    :param <str> end: string ISO 8601 representing the latest date. Default is None.
    :param <dict> blacklist: cross sections with date ranges that should be excluded from
        the dataframe. If one cross section has several blacklist periods append numbers
        to the cross section code.

    :return <pd.Dataframe>: reduced dataframe that also removes duplicates
    """

    dfx = df.copy()

    if start is not None:
        dfx = dfx[dfx["real_date"] >= pd.to_datetime(start)]

    if end is not None:
        dfx = dfx[dfx["real_date"] <= pd.to_datetime(end)]

    # Blacklisting by cross-section.
    if blacklist is not None:
        masks = []
        for key, value in blacklist.items():
            filt1 = dfx["cid"] == key[:3]
            filt2 = dfx["real_date"] >= pd.to_datetime(value[0])
            filt3 = dfx["real_date"] <= pd.to_datetime(value[1])
            combined_mask = filt1 & filt2 & filt3
            masks.append(combined_mask)

        if masks:
            combined_mask = pd.concat(masks, axis=1).any(axis=1)
            dfx = dfx[~combined_mask]

    dfx["ticker"] = dfx["cid"] + "_" + dfx["xcat"]
    ticks_in_df = dfx["ticker"].unique()
    if ticks is None:
        ticks = sorted(ticks_in_df)
    else:
        ticks = [tick for tick in ticks if tick in ticks_in_df]

    dfx = dfx[dfx["ticker"].isin(ticks)]

    return dfx.drop_duplicates()


def categories_df_aggregation_helper(dfx: pd.DataFrame, xcat_agg: str):
    """
    Helper method to down-sample each category in the DataFrame by aggregating over the
    intermediary dates according to a prescribed method.

    :param <List[str]> dfx: standardised DataFrame defined exclusively on a single
        category.
    :param <List[str]> xcat_agg: associated aggregation method for the respective
        category.

    """

    dfx = dfx.groupby(["xcat", "cid", "custom_date"])
    dfx = dfx.aggregate(xcat_agg, numeric_only=True).reset_index()

    if "real_date" in dfx.columns:
        dfx = dfx.drop(["real_date"], axis=1)
    dfx = dfx.rename(columns={"custom_date": "real_date"})

    return dfx


def categories_df_expln_df(
    df_w: pd.DataFrame, xpls: List[str], agg_meth: str, sum_condition: bool, lag: int
):
    """
    Produces the explanatory column(s) for the custom DataFrame.

    :param <pd.DataFrame> df_w: group-by DataFrame which has been down-sampled. The
        respective aggregation method will be applied.
    :param <List[str]> xpls: list of explanatory category(s).
    :param <str> agg_meth: aggregation method used for all explanatory variables.
    :param <dict> sum_condition: required boolean to negate erroneous zeros if the
        aggregate method used, for the explanatory variable, is sum.
    :param <int> lag: lag of explanatory category(s). Applied uniformly to each
        category.
    """

    dfw_xpls = pd.DataFrame()
    for xpl in xpls:
        if not sum_condition:
            xpl_col = df_w[xpl].agg(agg_meth).astype(dtype=np.float32)
        else:
            xpl_col = df_w[xpl].sum(min_count=1)

        if lag > 0:
            xpl_col = xpl_col.groupby(level=0).shift(lag)

        dfw_xpls[xpl] = xpl_col

    return dfw_xpls


def categories_df(
    df: pd.DataFrame,
    xcats: List[str],
    cids: List[str] = None,
    val: str = "value",
    start: str = None,
    end: str = None,
    blacklist: dict = None,
    years: int = None,
    freq: str = "M",
    lag: int = 0,
    fwin: int = 1,
    xcat_aggs: List[str] = ["mean", "mean"],
):
    """
    In principle, create custom two-categories DataFrame with appropriate frequency and,
    if applicable, lags.

    :param <pd.Dataframe> df: standardized JPMaQS DataFrame with the following necessary
        columns: 'cid', 'xcat', 'real_date' and at least one column with values of
        interest.
    :param <List[str]> xcats: extended categories involved in the custom DataFrame. The
        last category in the list represents the dependent variable, and the (n - 1)
        preceding categories will be the explanatory variables(s).
    :param <List[str]> cids: cross-sections to be included. Default is all in the
        DataFrame.
    :param <str> val: name of column that contains the values of interest. Default is
        'value'.
    :param <str> start: earliest date in ISO 8601 format. Default is None,
        i.e. earliest date in DataFrame is used.
    :param <str> end: latest date in ISO 8601 format. Default is None,
        i.e. latest date in DataFrame is used.
    :param <dict> blacklist: cross-sections with date ranges that should be excluded from
        the DataFrame. If one cross section has several blacklist periods append numbers
        to the cross section code.
    :param <int> years: number of years over which data are aggregated. Supersedes the
        "freq" parameter and does not allow lags, Default is None, i.e. no multi-year
        aggregation.
    :param <str> freq: letter denoting frequency at which the series are to be sampled.
        This must be one of 'D', 'W', 'M', 'Q', 'A'. Default is 'M'. Will always be the
        last business day of the respective frequency.
    :param <int> lag: lag (delay of arrival) of explanatory category(s) in periods
        as set by freq. Default is 0.
    :param <int> fwin: forward moving average window of first category. Default is 1,
        i.e no average.
        Note: This parameter is used mainly for target returns as dependent variable.
    :param <List[str]> xcat_aggs: exactly two aggregation methods. Default is 'mean' for
        both. The same aggregation method, the first method in the parameter, will be
        used for all explanatory variables.

    :return <pd.DataFrame>: custom DataFrame with category columns. All rows that contain
        NaNs will be excluded.

    N.B.:
    The number of explanatory categories that can be included is not restricted and will
    be appended column-wise to the returned DataFrame. The order of the DataFrame's
    columns will reflect the order of the categories list.
    """

    freq = _map_to_business_day_frequency(freq)

    assert isinstance(xcats, list), f"<list> expected and not {type(xcats)}."
    assert all([isinstance(c, str) for c in xcats]), "List of categories expected."
    xcat_error = (
        "The minimum requirement is that a single dependent and explanatory "
        "variable are included."
    )
    assert len(xcats) >= 2, xcat_error

    aggs_error = "List of strings, outlining the aggregation methods, expected."
    assert isinstance(xcat_aggs, list), aggs_error
    assert all([isinstance(a, str) for a in xcat_aggs]), aggs_error
    aggs_len = (
        "Only two aggregation methods required. The first will be used for all "
        "explanatory category(s)."
    )
    assert len(xcat_aggs) == 2, aggs_len

    assert not (years is not None) & (
        lag != 0
    ), "Lags cannot be applied to year groups."
    if years is not None:
        assert isinstance(start, str), "Year aggregation requires a start date."

        no_xcats = (
            "If the data is aggregated over a multi-year timeframe, only two "
            "categories are permitted."
        )
        assert len(xcats) == 2, no_xcats

    df, xcats, cids = reduce_df(df, xcats, cids, start, end, blacklist, out_all=True)

    metric = ["value", "grading", "mop_lag", "eop_lag"]
    val_error = (
        "The column of interest must be one of the defined JPMaQS metrics, "
        f"{metric}, but received {val}."
    )
    assert val in metric, val_error
    avbl_cols = list(df.columns)
    assert val in avbl_cols, (
        f"The passed column name, {val}, must be present in the "
        f"received DataFrame. DataFrame contains {avbl_cols}."
    )

    # Reduce the columns in the DataFrame to the necessary columns:
    # ['cid', 'xcat', 'real_date'] + [val] (name of column that contains the
    # values of interest: "value", "grading", "mop_lag", "eop_lag").
    col_names = ["cid", "xcat", "real_date", val]

    df_output = []
    if years is None:
        df_w = df.pivot(index=("cid", "real_date"), columns="xcat", values=val)

        dep = xcats[-1]
        # The possibility of multiple explanatory variables.
        xpls = xcats[:-1]

        df_w = df_w.groupby(
            [
                pd.Grouper(level="cid"),
                pd.Grouper(level="real_date", freq=freq),
            ]
        )

        dfw_xpls = categories_df_expln_df(
            df_w=df_w,
            xpls=xpls,
            agg_meth=xcat_aggs[0],
            sum_condition=(xcat_aggs[0] == "sum"),
            lag=lag,
        )

        # Handles for falsified zeros. Following the frequency conversion, if the
        # aggregation method is set to "sum", time periods that exclusively contain NaN
        # values will incorrectly be summed to the value zero which is misleading for
        # analysis.
        if not (xcat_aggs[-1] == "sum"):
            dep_col = df_w[dep].agg(xcat_aggs[1]).astype(dtype=np.float32)
        else:
            dep_col = df_w[dep].sum(min_count=1)

        if fwin > 1:
            s = 1 - fwin
            dep_col = dep_col.rolling(window=fwin).mean().shift(s)

        dfw_xpls[dep] = dep_col
        # Order such that the return category is the right-most column - will reflect the
        # order of the categories list.
        dfc = dfw_xpls[xpls + [dep]]

    else:
        s_year = pd.to_datetime(start).year
        start_year = s_year
        e_year = df["real_date"].max().year + 1

        grouping = int((e_year - s_year) / years)
        remainder = (e_year - s_year) % years

        year_groups = {}

        for group in range(grouping):
            value = [i for i in range(s_year, s_year + years)]
            key = f"{s_year} - {s_year + (years - 1)}"
            year_groups[key] = value

            s_year += years

        v = [i for i in range(s_year, s_year + (remainder + 1))]
        year_groups[f"{s_year} - now"] = v
        list_y_groups = list(year_groups.keys())

        translate_ = lambda year: list_y_groups[int((year % start_year) / years)]
        df["real_date"] = pd.to_datetime(df["real_date"], errors="coerce")
        df["custom_date"] = df["real_date"].dt.year.apply(translate_)

        dfx_list = [df[df["xcat"] == xcats[0]], df[df["xcat"] == xcats[1]]]
        df_agg = list(map(categories_df_aggregation_helper, dfx_list, xcat_aggs))
        df_output.extend([d[col_names] for d in df_agg])

        dfc = pd.concat(df_output)
        dfc = dfc.pivot(index=("cid", "real_date"), columns="xcat", values=val)

    # Adjusted to account for multiple signals requested. If the DataFrame is
    # two-dimensional, signal & a return, NaN values will be handled inside other
    # functionality, as categories_df() is simply a support function. If the parameter
    # how is set to "any", a potential unnecessary loss of data on certain categories
    # could arise.
    return dfc.dropna(axis=0, how="all")


def years_btwn_dates(start_date: pd.Timestamp, end_date: pd.Timestamp) -> int:
    """Returns the number of years between two dates."""
    return end_date.year - start_date.year


def quarters_btwn_dates(start_date: pd.Timestamp, end_date: pd.Timestamp) -> int:
    """Returns the number of quarters between two dates."""
    return (end_date.year - start_date.year) * 4 + (
        end_date.quarter - start_date.quarter
    )


def months_btwn_dates(start_date: pd.Timestamp, end_date: pd.Timestamp) -> int:
    """Returns the number of months between two dates."""
    return (end_date.year - start_date.year) * 12 + (end_date.month - start_date.month)


def weeks_btwn_dates(start_date: pd.Timestamp, end_date: pd.Timestamp) -> int:
    """Returns the number of business weeks between two dates."""
    next_monday = start_date + pd.offsets.Week(weekday=0)
    dif = (end_date - next_monday).days // 7 + 1
    return dif


def get_eops(
    dates: Optional[Union[pd.DatetimeIndex, pd.Series, Iterable[pd.Timestamp]]] = None,
    start_date: Optional[Union[str, pd.Timestamp]] = None,
    end_date: Optional[Union[str, pd.Timestamp]] = None,
    freq: str = "M",
) -> pd.Series:
    """
    Returns a series of end-of-period dates for a given frequency.
    Dates can be passed as a series, index, a generic iterable or as a start and end date.

    :param <str> freq: The frequency string. Must be one of "D", "W", "M", "Q", "A".
    :param <pd.DatetimeIndex | pd.Series | Iterable[pd.Timestamp]> dates: The dates to
        be used to generate the end-of-period dates. Can be passed as a series, index, a
        generic iterable or as a start and end date.
    :param <str | pd.Timestamp> start_date: The start date. Must be passed if dates is
        not passed.
    """
    if (not isinstance(freq, str)) or (freq.upper() not in FREQUENCY_MAP.keys()):
        raise ValueError(
            f"Frequency must be one of {list(FREQUENCY_MAP.keys())}, but received {freq}."
        )
    freq: str = freq.upper()

    if bool(start_date) != bool(end_date):
        raise ValueError(
            "Both `start_date` and `end_date` must be passed when using "
            "dates as a start and end date."
        )

    if bool(start_date) and bool(dates):
        raise ValueError(
            "Only one of `dates` or `start_date` and `end_date` must be passed."
        )

    if bool(start_date):
        assert bool(end_date)
        if not (is_valid_iso_date(start_date) or is_valid_iso_date(end_date)):
            raise ValueError(
                "Both `start_date` and `end_date` must be valid ISO dates."
            )

        if pd.Timestamp(start_date) > pd.Timestamp(end_date):
            start_date, end_date = end_date, start_date

    dts: pd.DataFrame = pd.DataFrame(
        (
            dates
            if (dates is not None)
            else pd.bdate_range(start=start_date, end=end_date)
        ),
        columns=["real_date"],
    ).apply(pd.to_datetime, axis=1)

    min_date: pd.Timestamp = dts["real_date"].min()

    if freq == "D":
        max_date = dts["real_date"].max()
        dtx = pd.bdate_range(start=min_date, end=max_date)
        return dtx[dtx.isin(dts["real_date"])]

    if freq == "M":
        func = months_btwn_dates
    elif freq == "W":
        func = weeks_btwn_dates
    elif freq == "Q":
        func = quarters_btwn_dates
    elif freq == "A":
        func = years_btwn_dates
    # elif freq == "D":
    #     func = lambda x, y: len(pd.bdate_range(x, y)) - 1
    else:
        raise ValueError("Frequency parameter must be one of D, M, W, or Q")

    dts["period"] = dts["real_date"].apply(func, args=(min_date,))

    t_indices: pd.Series = dts["period"].shift(-1) != dts["period"]

    t_dates: pd.Series = dts["real_date"].loc[t_indices].reset_index(drop=True)

    return t_dates


def estimate_release_frequency(
    timeseries: pd.Series = None,
    df_wide: pd.DataFrame = None,
    exception_tolerance: float = 0.1,
) -> Union[str, pd.DataFrame]:
    """
    Estimates the release frequency of a timeseries.

    :param <pd.Series> timeseries: The timeseries to be used to estimate the release
        frequency.
    :param <float> exception_tolerance: The tolerance for exceptions in the release
        frequency estimation. Must be a float between 0 and 1.
    :return <str>: The estimated release frequency.
    """

    if df_wide is not None:
        if not isinstance(df_wide, pd.DataFrame):
            raise TypeError("Argument `df_wide` must be a pandas DataFrame.")
        if df_wide.empty or df_wide.index.name != "real_date":
            raise ValueError(
                "Argument `df_wide` must be a non-empty pandas DataFrame with a datetime "
                "index `'real_date'`."
            )

    if df_wide is not None:
        est_freqs = pd.DataFrame(
            {
                ticker: estimate_release_frequency(
                    timeseries=df_wide[ticker], exception_tolerance=exception_tolerance
                )
                for ticker in df_wide.columns
            }
        )
        return est_freqs

    timeseries = timeseries.copy().dropna()
    if (
        not isinstance(timeseries, pd.Series)
        or timeseries.empty
        or timeseries.index.name != "real_date"
    ):
        raise TypeError(
            "Argument `timeseries` must be a non-empty pandas Series with "
            "a datetime index `'real_date'`."
        )

    if not isinstance(exception_tolerance, (int, float)) or not (
        0 <= exception_tolerance <= 1
    ):
        raise TypeError(
            "Argument `exception_tolerance` must be a float between 0 and 1."
        )

    # get start and end date
    start: pd.Timestamp = timeseries.index.min()
    end: pd.Timestamp = timeseries.index.max()

    eops_dict = {
        frx: get_eops(start_date=start, end_date=end, freq=frx)
        for frx in FREQUENCY_MAP.keys()
    }
    eops_est = {}
    for frx, eops in eops_dict.items():
        # count the number of entries timeseries has between eops[n] and eops[n+1]
        occs: np.ndarray = np.array(
            [
                timeseries.loc[eops[i] : eops[i + 1]].count()
                for i in range(len(eops) - 1)
            ]
        )
        abs_score = np.sum(occs == 1) / len(occs)
        # w_score = np.sum(occs[np.where(occs != 1)] / len(occs))
        eops_est[frx] = abs_score

    best_freq = max(eops_est, key=eops_est.get)

    if eops_est[best_freq] < exception_tolerance:
        warnings.warn(
            f"Estimated release frequency is {best_freq} with an exception tolerance "
            f"of {exception_tolerance}.",
            category=UserWarning,
        )

    return best_freq<|MERGE_RESOLUTION|>--- conflicted
+++ resolved
@@ -14,15 +14,7 @@
 import pandas as pd
 import requests
 import requests.compat
-<<<<<<< HEAD
-from macrosynergy.management.utils.core import (
-    get_cid,
-    get_xcat,
-    _map_to_business_day_frequency,
-)
-=======
 from .core import get_cid, get_xcat, _map_to_business_day_frequency, is_valid_iso_date
->>>>>>> 873f8713
 
 
 def standardise_dataframe(
