"""

Constants used throughout the package.

Frequency Mappings
------------------

* FREQUENCY_MAP:  used to map the frequencies from D, W, M, Q, A to Business Day Frequencies.

* FFILL_LIMITS: used to map the frequencies from D, W, M, Q, A to the maximum number of ffill periods.


Cross-sections of interest
--------------------------

* cids_dmca: DM currency areas

* cids_dmec: DM euro area countries

* cids_latm: Latam countries

* cids_emea: EMEA countries

* cids_emas: EM Asia countries

* cids_dm: DM currency areas and DM euro area countries

* cids_em: Latam, EMEA and EM Asia countries

* all_cids: All countries

"""

FREQUENCY_MAP = {
    "D": "B",
    "W": "W-FRI",
    "M": "BM",
    "Q": "BQ",
    "A": "BA",
}

<<<<<<< HEAD
# Cross-sections of interest
cids_dmca = [
    "AUD", "CAD", "CHF", "EUR", "GBP", "JPY","NOK", "NZD", "SEK", "USD",
]  # DM currency areas
cids_dmec = ["DEM", "ESP", "FRF", "ITL"]  # DM euro area countries
cids_latm = ["BRL", "COP", "CLP", "MXN", "PEN"]  # Latam countries
cids_emea = ["CZK", "HUF", "ILS", "PLN", "RON", "RUB", "TRY", "ZAR"]  # EMEA countries
cids_emas = [
    "CNY", "IDR", "INR", "KRW", "MYR", "PHP", "SGD", "THB", "TWD",
]  # EM Asia countries
=======

FFILL_LIMITS = {
    "D": 1,
    "W": 5,
    "M": 24,
    "Q": 64,
    "A": 252,
    "B": 1,
    "W-FRI": 5,
    "BM": 24,
    "BQ": 64,
    "BA": 252,
}
DAYS_PER_FREQ = FFILL_LIMITS.copy()

# Cross-sections of interest
## DM currency areas
cids_dmca = ["AUD", "CAD", "CHF", "EUR", "GBP", "JPY", "NOK", "NZD", "SEK", "USD"]
## DM euro area countries
cids_dmec = ["DEM", "ESP", "FRF", "ITL"]
## Latam countries
cids_latm = ["BRL", "COP", "CLP", "MXN", "PEN"]
## EMEA countries
cids_emea = ["CZK", "HUF", "ILS", "PLN", "RON", "RUB", "TRY", "ZAR"]
## EM Asia countries
cids_emas = ["CNY", "IDR", "INR", "KRW", "MYR", "PHP", "SGD", "THB", "TWD"]
>>>>>>> 39ef6e6c

cids_dm = cids_dmca + cids_dmec
cids_em = cids_latm + cids_emea + cids_emas

<<<<<<< HEAD
cids = sorted(cids_dm + cids_em)
=======
all_cids = sorted(cids_dm + cids_em)
>>>>>>> 39ef6e6c
<|MERGE_RESOLUTION|>--- conflicted
+++ resolved
@@ -39,18 +39,6 @@
     "A": "BA",
 }
 
-<<<<<<< HEAD
-# Cross-sections of interest
-cids_dmca = [
-    "AUD", "CAD", "CHF", "EUR", "GBP", "JPY","NOK", "NZD", "SEK", "USD",
-]  # DM currency areas
-cids_dmec = ["DEM", "ESP", "FRF", "ITL"]  # DM euro area countries
-cids_latm = ["BRL", "COP", "CLP", "MXN", "PEN"]  # Latam countries
-cids_emea = ["CZK", "HUF", "ILS", "PLN", "RON", "RUB", "TRY", "ZAR"]  # EMEA countries
-cids_emas = [
-    "CNY", "IDR", "INR", "KRW", "MYR", "PHP", "SGD", "THB", "TWD",
-]  # EM Asia countries
-=======
 
 FFILL_LIMITS = {
     "D": 1,
@@ -77,13 +65,8 @@
 cids_emea = ["CZK", "HUF", "ILS", "PLN", "RON", "RUB", "TRY", "ZAR"]
 ## EM Asia countries
 cids_emas = ["CNY", "IDR", "INR", "KRW", "MYR", "PHP", "SGD", "THB", "TWD"]
->>>>>>> 39ef6e6c
 
 cids_dm = cids_dmca + cids_dmec
 cids_em = cids_latm + cids_emea + cids_emas
 
-<<<<<<< HEAD
-cids = sorted(cids_dm + cids_em)
-=======
-all_cids = sorted(cids_dm + cids_em)
->>>>>>> 39ef6e6c
+all_cids = sorted(cids_dm + cids_em)