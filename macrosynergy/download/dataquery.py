"""
Interface for downloading data from the JPMorgan DataQuery API.
This module is not intended to be used directly, but rather through
macrosynergy.download.jpmaqs.py. However, for a use cases independent
of JPMaQS, this module can be used directly to download data from the
JPMorgan DataQuery API.
"""
import concurrent.futures
import time
import logging
import itertools
import base64
import uuid
import io
import requests
from datetime import datetime, timedelta
from typing import List, Optional, Dict, Union, Tuple
from timeit import default_timer as timer
from tqdm import tqdm

from macrosynergy import __version__ as ms_version_info
from macrosynergy.download.exceptions import (
    AuthenticationError,
    DownloadError,
    InvalidResponseError,
    HeartbeatError,
)
from macrosynergy.management.utils import (
    is_valid_iso_date,
    form_full_url,
    JPMaQSAPIConfigObject,
)

CERT_BASE_URL: str = "https://platform.jpmorgan.com/research/dataquery/api/v2"
OAUTH_BASE_URL: str = (
    "https://api-developer.jpmorgan.com/research/dataquery-authe/api/v2"
)
OAUTH_TOKEN_URL: str = "https://authe.jpmchase.com/as/token.oauth2"
OAUTH_DQ_RESOURCE_ID: str = "JPMC:URI:RS-06785-DataQueryExternalApi-PROD"
API_DELAY_PARAM: float = 0.3  # 300ms delay between requests
API_RETRY_COUNT: int = 5  # retry count for transient errors
HL_RETRY_COUNT: int = 5  # retry count for "high-level" requests
MAX_CONTINUOUS_FAILURES: int = 5  # max number of continuous errors before stopping
HEARTBEAT_ENDPOINT: str = "/services/heartbeat"
TIMESERIES_ENDPOINT: str = "/expressions/time-series"
HEARTBEAT_TRACKING_ID: str = "heartbeat"
OAUTH_TRACKING_ID: str = "oauth"
TIMESERIES_TRACKING_ID: str = "timeseries"

logger: logging.Logger = logging.getLogger(__name__)
debug_stream_handler = logging.StreamHandler(io.StringIO())
debug_stream_handler.setLevel(logging.NOTSET)
debug_stream_handler.setFormatter(
    logging.Formatter(
        "%(asctime)s - %(levelname)s - %(module)s - %(funcName)s :: %(message)s"
    )
)
logger.addHandler(debug_stream_handler)

egress_logger: dict = {}


def validate_response(response: requests.Response) -> dict:
    """
    Validates a response from the API. Raises an exception if the response
    is invalid (e.g. if the response is not a 200 status code).

    :param <requests.Response> response: response object from requests.request().

    :return <dict>: response as a dictionary. If the response is not valid,
        this function will raise an exception.

    :raises <InvalidResponseError>: if the response is not valid.
    :raises <AuthenticationError>: if the response is a 401 status code.
    :raises <KeyboardInterrupt>: if the user interrupts the download.
    """

    error_str: str = (
        f"Response: {response}\n"
        f"Requested URL: {response.request.url}\n"
        f"Response status code: {response.status_code}\n"
        f"Response headers: {response.headers}\n"
        f"Response text: {response.text}\n"
        f"Timestamp (UTC): {datetime.utcnow().isoformat()}; \n"
    )
    # TODO : Use response.raise_for_status() as a better way to check for errors
    if response.status_code != 200:
        logger.info("Non-200 response code from DataQuery: %s", response.status_code)
        if response.status_code == 401:
            raise AuthenticationError(error_str)

        if HEARTBEAT_ENDPOINT in response.request.url:
            raise HeartbeatError(error_str)

        raise InvalidResponseError(
            f"Request did not return a 200 status code.\n{error_str}"
        )
<<<<<<< HEAD

    try:
        response_dict = response.json()
        if response_dict is None:
            raise InvalidResponseError(f"Response is empty.\n{error_str}")
        return response_dict
    except Exception as exc:
        if isinstance(exc, KeyboardInterrupt):
            raise exc

        raise InvalidResponseError(
            error_str + f"Error parsing response as JSON: {exc}"
        )
=======
    else:
        try:
            response_dict = response.json()
            if response_dict is None:
                raise InvalidResponseError(f"Response is empty.\n{error_str}")
            return response_dict
        except Exception as exc:
            if isinstance(exc, KeyboardInterrupt):
                raise exc

            raise InvalidResponseError(
                error_str + f"Error parsing response as JSON: {exc}"
            )
>>>>>>> 51294c81


def request_wrapper(
    url: str,
    headers: Optional[Dict] = None,
    params: Optional[Dict] = None,
    method: str = "get",
    tracking_id: Optional[str] = None,
    proxy: Optional[Dict] = None,
    cert: Optional[Tuple[str, str]] = None,
    **kwargs,
) -> dict:
    """
    Wrapper for requests.request() that handles retries and logging.
    All parameters and kwargs are passed to requests.request().

    :param <str> url: URL to request.
    :param <dict> headers: headers to pass to requests.request().
    :param <dict> params: params to pass to requests.request().
    :param <str> method: HTTP method to use. Must be one of "get"
        or "post". Defaults to "get".
    :param <dict> kwargs: kwargs to pass to requests.request().
    :param <str> tracking_id: default None, unique tracking ID of request.
    :param <dict> proxy: default None, dictionary of proxy settings for request.
<<<<<<< HEAD
    :param <Tuple[str, str]> cert: default None, tuple of string for filename
        of certificate and key.
=======
>>>>>>> 51294c81

    :return <dict>: response as a dictionary.

    :raises <InvalidResponseError>: if the response is not valid.
    :raises <AuthenticationError>: if the response is a 401 status code.
    :raises <DownloadError>: if the request fails after retrying.
    :raises <KeyboardInterrupt>: if the user interrupts the download.
    :raises <ValueError>: if the method is not one of "get" or "post".
    :raises <Exception>: other exceptions may be raised by requests.request().
    """

    if method not in ["get", "post"]:
        raise ValueError(f"Invalid method: {method}")

    # insert tracking info in headers
    if headers is None:
        headers: Dict = {}
    headers["User-Agent"]: str = f"MacrosynergyPackage/{ms_version_info}"

    uuid_str: str = str(uuid.uuid4())
    if (tracking_id is None) or (tracking_id == ""):
        tracking_id: str = uuid_str
    else:
        tracking_id: str = f"uuid::{uuid_str}::{tracking_id}"

    headers["X-Tracking-Id"]: str = tracking_id

    log_url: str = form_full_url(url, params)
    logger.info(f"Requesting URL: {log_url} with tracking_id: {tracking_id}")
    raised_exceptions: List[Exception] = []
    error_statements: List[str] = []
    error_statement: str = ""
    retry_count: int = 0
    response: Optional[requests.Response] = None
    upload_size: int = 0
    download_size: int = 0
    time_taken: float = 0
    start_time: float = timer()
    while retry_count < API_RETRY_COUNT:
        try:
            prepared_request: requests.PreparedRequest = requests.Request(
                method, url, headers=headers, params=params, **kwargs
            ).prepare()

            upload_size = prepared_request.headers.get("Content-Length", 0)

            response: requests.Response = requests.Session().send(
                prepared_request,
                proxies=proxy,
                cert=cert,
            )

            # track the download size
            if isinstance(response, requests.Response):
                download_size = response.content.__sizeof__()

            time_taken: float = timer() - start_time

            egress_logger[tracking_id] = {
                "url": log_url,
                "upload_size": int(upload_size),
                "download_size": int(download_size),
                "time_taken": time_taken,
            }

            if isinstance(response, requests.Response):
                return validate_response(response)

        except Exception as exc:
            # if keyboard interrupt, raise as usual
            if isinstance(exc, KeyboardInterrupt):
                print("KeyboardInterrupt -- halting download")
                raise exc

            # authentication error, clearly not a transient error
            if isinstance(exc, AuthenticationError):
                raise exc

            error_statement = (
                f"Request to {log_url} failed with error {exc}. "
                f"Retry count: {retry_count}. "
                f"Tracking ID: {tracking_id}"
            )
            raised_exceptions.append(exc)
            error_statements.append(error_statement)

            known_exceptions = [
                requests.exceptions.ConnectionError,
                requests.exceptions.ConnectTimeout,
                requests.exceptions.ReadTimeout,
                ConnectionResetError,
                requests.exceptions.Timeout,
                requests.exceptions.TooManyRedirects,
                requests.exceptions.RequestException,
                requests.exceptions.HTTPError,
                requests.exceptions.InvalidURL,
                requests.exceptions.InvalidSchema,
                requests.exceptions.ChunkedEncodingError,
                # NOTE : HeartBeat is a special case
                HeartbeatError,
            ]
            # NOTE: exceptions that need the code to break should be caught before this
            # all other exceptions are caught here and retried after a delay

            if any([isinstance(exc, e) for e in known_exceptions]):
                egress_logger[tracking_id] = {
                    "url": log_url,
                    "upload_size": upload_size,
                    "download_size": download_size,
                    "time_taken": time_taken,
                    "error": f"{exc}",
                }
                logger.warning(error_statement)
                retry_count += 1
                time.sleep(API_DELAY_PARAM)
            else:
                raise exc

        time_taken = timer() - start_time

        egress_logger[tracking_id] = {
            "url": log_url,
            "upload_size": upload_size,
            "download_size": download_size,
            "time_taken": time_taken,
        }

    if isinstance(raised_exceptions[-1], HeartbeatError):
        raise HeartbeatError(error_statement)

    errs_str = "\n\n".join(
        ("\t" + str(e) + " - \n\t\t" + est)
        for e, est in zip(raised_exceptions, error_statements)
    )

    e_str = f"Request to {log_url} failed with error {raised_exceptions[-1]}. \n"
    e_str += "-" * 20 + "\n"
    if isinstance(response, requests.Response):
        e_str += f" Status code: {response.status_code}."
    e_str += (
        f" No longer retrying. Tracking ID: {tracking_id}"
        f"Exceptions raised:\n{errs_str}"
    )

    raise DownloadError(e_str)


class OAuth(object):
    """
    Class for handling OAuth authentication for the DataQuery API.

    :param <str> client_id: client ID for the OAuth application.
    :param <str> client_secret: client secret for the OAuth application.
    :param <dict> proxy: proxy to use for requests. Defaults to None.
    :param <str> token_url: URL for getting OAuth tokens.
    :param <str> dq_resource_id: resource ID for the JPMaQS Application.

    :return <OAuth>: OAuth object.

    :raises <ValueError>: if any of the parameters are semantically incorrect.
    :raises <TypeError>: if any of the parameters are of the wrong type.
    :raises <Exception>: other exceptions may be raised by underlying functions.
    """

    def __init__(
        self,
        client_id: str,
        client_secret: str,
        proxy: Optional[dict] = None,
        token_url: str = OAUTH_TOKEN_URL,
        dq_resource_id: str = OAUTH_DQ_RESOURCE_ID,
    ):
        logger.debug("Instantiate OAuth pathway to DataQuery")
        vars_types_zip: zip = zip(
            [client_id, client_secret, token_url, dq_resource_id],
            [
                "client_id",
                "client_secret",
                "token_url",
                "dq_resource_id",
            ],
        )

        for varx, namex in vars_types_zip:
            if not isinstance(varx, str):
                raise TypeError(f"{namex} must be a <str> and not {type(varx)}.")

        if not isinstance(proxy, dict) and proxy is not None:
            raise TypeError(f"proxy must be a <dict> and not {type(proxy)}.")

        self.token_url: str = token_url
        self.proxy: Optional[dict] = proxy

        self._stored_token: Optional[dict] = None
        self.token_data = {
            "grant_type": "client_credentials",
            "client_id": client_id,
            "client_secret": client_secret,
            "aud": dq_resource_id,
        }

    def _valid_token(self) -> bool:
        """
        Method to check if the stored token is valid.

        :return <bool>: True if the token is valid, False otherwise.
        """
        if self._stored_token is None:
            logger.debug("No token stored")
            return False

        created: datetime = self._stored_token["created_at"]  # utc time of creation
<<<<<<< HEAD
        expires: datetime = created + timedelta(seconds=self._stored_token["expires_in"])
=======
        expires: datetime = created + timedelta(
            seconds=self._stored_token["expires_in"]
        )
>>>>>>> 51294c81
        utcnow = datetime.utcnow()
        is_active: bool = expires > utcnow

        logger.debug(
            "Active token: %s, created: %s, expires: %s, now: %s",
<<<<<<< HEAD
            is_active, created, expires, utcnow
=======
            is_active,
            created,
            expires,
            utcnow,
>>>>>>> 51294c81
        )

        return is_active

    def _get_token(self) -> str:
        """Method to get a new OAuth token.

        :return <str>: OAuth token.
        """
        if not self._valid_token():
            logger.debug("Request new OAuth token")
            js = request_wrapper(
                url=self.token_url,
                data=self.token_data,
                method="post",
                proxy=self.proxy,
                tracking_id=OAUTH_TRACKING_ID,
            )
            # on failure, exception will be raised by request_wrapper

            # NOTE : use UTC time for token expiry
            self._stored_token: dict = {
                "created_at": datetime.utcnow(),
                "access_token": js["access_token"],
                "expires_in": js["expires_in"],
            }

        return self._stored_token["access_token"]

    def get_auth(self) -> Dict[str, Union[str, Optional[Tuple[str, str]]]]:
        headers = {"Authorization": "Bearer " + self._get_token()}
        return {"headers": headers, "cert": None}


class CertAuth(object):
    """
    Class for handling certificate based authentication for the DataQuery API.

    :param <str> username: username for the DataQuery API.
    :param <str> password: password for the DataQuery API.
    :param <str> crt: path to the certificate file.
    :param <str> key: path to the key file.

    :return <CertAuth>: CertAuth object.

    :raises <AssertionError>: if any of the parameters are of the wrong type.
    :raises <FileNotFoundError>: if certificate or key file is missing from filesystem.
    :raises <Exception>: other exceptions may be raised by underlying functions.
    """

    def __init__(
        self,
        username: str,
        password: str,
        crt: str,
        key: str,
    ):
<<<<<<< HEAD
        assert isinstance(username, str), (
            f"username must be <str> and not {type(username)}"
        )

        assert isinstance(password, str), (
            f"password must be <str> and not {type(password)}"
        )
=======
        assert isinstance(
            username, str
        ), f"username must be <str> and not {type(username)}"

        assert isinstance(
            password, str
        ), f"password must be <str> and not {type(password)}"
>>>>>>> 51294c81

        self.auth: str = base64.b64encode(
            bytes(f"{username:s}:{password:s}", "utf-8")
        ).decode("ascii")

        # Key and Certificate check
        for n, f in [("key", key), ("crt", crt)]:
            assert isinstance(f, str), f"{n} must be type <str> and not {type(f)}"
            if not os.path.isfile(f):
                raise FileNotFoundError(f"The file '{f}' does not exist.")
        self.key: str = key
        self.crt: str = crt

    def get_auth(self) -> Dict[str, Union[str, Optional[Tuple[str, str]]]]:
        headers = {"Authorization": f"Basic {self.auth:s}"}
        return {"headers": headers, "cert": (self.crt, self.key)}
<<<<<<< HEAD


def validate_download_args(
    expressions: List[str],
    start_date: str,
    end_date: str,
    show_progress: bool,
    endpoint: str,
    calender: str,
    frequency: str,
    conversion: str,
    nan_treatment: str,
    reference_data: str,
    retry_counter: int,
    delay_param: float,
):
    """
    Validate the arguments passed to the download_data method.

    :params -- see download_data method.

    :returns True if all arguments are valid.

    :raises <TypeError>: if any of the arguments are of the wrong type.
    :raises <ValueError>: if any of the arguments are semantically incorrect.
    """

    if expressions is None:
        raise ValueError("`expressions` must be a list of strings.")

    if not isinstance(expressions, list):
        raise TypeError("`expressions` must be a list of strings.")

    if not all(isinstance(expr, str) for expr in expressions):
        raise TypeError("`expressions` must be a list of strings.")

    for varx, namex in zip([start_date, end_date], ["start_date", "end_date"]):
        if (varx is None) or not isinstance(varx, str):
            raise TypeError(f"`{namex}` must be a string.")
        if not is_valid_iso_date(varx):
            raise ValueError(
                f"`{namex}` must be a string in the ISO-8601 format (YYYY-MM-DD)."
            )

    if not isinstance(show_progress, bool):
        raise TypeError("`show_progress` must be a boolean.")

    if not isinstance(retry_counter, int):
        raise TypeError("`retry_counter` must be an integer.")

    if not isinstance(delay_param, float):
        raise TypeError("`delay_param` must be a float >=0.2 (seconds).")
    elif delay_param < 0.2:
        raise ValueError("`delay_param` must be a float >=0.2 (seconds).")

    vars_types_zip: zip = zip(
        [
            endpoint,
            calender,
            frequency,
            conversion,
            nan_treatment,
            reference_data,
        ],
        [
            "endpoint",
            "calender",
            "frequency",
            "conversion",
            "nan_treatment",
            "reference_data",
        ],
    )
    for varx, namex in vars_types_zip:
        if not isinstance(varx, str):
            raise TypeError(f"`{namex}` must be a string.")


def get_unavailable_expressions(
        expected_exprs: List[str], dicts_list: List[Dict],
) -> List[str]:
    """
    Method to get the expressions that are not available in the response.
    Looks at the dict["attributes"][0]["expression"] field of each dict
    in the list.

    :param <List[str]> expected_exprs: list of expressions that were requested.
    :param <List[Dict]> dicts_list: list of dicts to search for the expressions.

    :return <List[str]>: list of expressions that were not found in the dicts.
    """
    found_exprs: List[str] = [
        curr_dict["attributes"][0]["expression"] for curr_dict in dicts_list
    ]
    return list(set(expected_exprs) - set(found_exprs))
=======
>>>>>>> 51294c81


class DataQueryInterface(object):
    """
    High level interface for the DataQuery API.
    Uses one of the CertAuth or the OAuth object to allow for authentication.

    :param <bool> oauth: whether to use OAuth authentication. Defaults to True.
    :param <bool> debug: whether to print debug messages. Defaults to False.
    :param <bool> concurrent: whether to use concurrent requests. Defaults to True.
<<<<<<< HEAD
    :param <int> batch_size: default 20, number of expressions to send in a single
        request. Must be a number between 1 and 20 (both included).
=======
    :param <int> batch_size: default 20, number of expressions to send in a single request.
        Must be a number between 1 and 20 (both included).
>>>>>>> 51294c81
    :param <bool> heartbeat: whether to send a heartbeat request. Defaults to True.
    :param <bool> suppress_warnings: whether to suppress warnings. Defaults to True.

    When using OAuth authentication, the following parameters are used:
    :param <str> base_url: base URL for the DataQuery API. Defaults to OAUTH_BASE_URL.

    When using certificate based authentication, the following parameters are used:
    :param <str> base_url: base URL for the DataQuery API. Defaults to CERT_BASE_URL.

    :return <DataQueryInterface>: DataQueryInterface object.

    :raises <TypeError>: if any of the parameters are of the wrong type.
    :raises <ValueError>: if any of the parameters are semantically incorrect.
    :raises <InvalidResponseError>: if the response from the server is not valid.
    :raises <DownloadError>: if the download fails to complete after a number of retries.
    :raises <HeartbeatError>: if the heartbeat (check connection) fails.
    :raises <Exception>: other exceptions may be raised by underlying functions.
    """

    def __init__(
        self,
        config: JPMaQSAPIConfigObject,
        oauth: bool = True,
        debug: bool = False,
        concurrent: bool = True,
        batch_size: int = 20,
<<<<<<< HEAD
        heartbeat: bool = True,
        base_url: str = OAUTH_BASE_URL,
        suppress_warnings: bool = True,
    ):
        self.heartbeat: bool = heartbeat
=======
        check_connection: bool = True,
        base_url: str = OAUTH_BASE_URL,
        suppress_warnings: bool = True,
    ):
        self._check_connection: bool = check_connection
>>>>>>> 51294c81
        self.msg_errors: List[str] = []
        self.msg_warnings: List[str] = []
        self.unavailable_expressions: List[str] = []
        self.debug: bool = debug
        self.concurrent: bool = concurrent
        self.suppress_warnings: bool = suppress_warnings
        self.batch_size: int = batch_size

        if not isinstance(config, JPMaQSAPIConfigObject):
            raise ValueError(
                "config_object must be provided for DataQuery authentication."
                " Check macrosynergy.management.utils.JPMaQSAPIConfigObject "
                "for more details."
            )

        self.auth: Optional[Union[CertAuth, OAuth]] = None
        if oauth:
            self.auth: OAuth = OAuth(**config.oauth(mask=False))
        else:
            if base_url == OAUTH_BASE_URL:
                base_url: str = CERT_BASE_URL

            self.auth: CertAuth = CertAuth(**config.cert(mask=False))

        assert (
<<<<<<< HEAD
                self.auth is not None
=======
            self.auth is not None
>>>>>>> 51294c81
        ), "Failed to initialise access method. Check the config_object passed"

        self.proxy: Optional[dict] = config.proxy(mask=False)
        self.base_url: str = base_url
<<<<<<< HEAD
        self.egress_data: dict = {}
=======
>>>>>>> 51294c81

    def __enter__(self):
        return self

    def __exit__(self, exc_type, exc_value, traceback):
        if exc_type:
            logger.error("Exception %s - %s", exc_type, exc_value)
            print(f"Exception: {exc_type} {exc_value}")

    def check_connection(self, verbose=False) -> bool:
        """
        Check the connection to the DataQuery API using the Heartbeat endpoint.

        :param <bool> verbose: whether to print a message if the heartbeat
            is successful. Useful for debugging. Defaults to False.

        :return <bool>: True if the connection is successful, False otherwise.

        :raises <HeartbeatError>: if the heartbeat fails.
        """
        logger.debug("Check if connection can be established to JPMorgan DataQuery")
        js: dict = request_wrapper(
            url=self.base_url + HEARTBEAT_ENDPOINT,
            params={"data": "NO_REFERENCE_DATA"},
            proxy=self.proxy,
            tracking_id=HEARTBEAT_TRACKING_ID,
<<<<<<< HEAD
            **self.auth.get_auth()
=======
            **self.auth.get_auth(),
>>>>>>> 51294c81
        )

        result: bool = True
        if (js is None) or (not isinstance(js, dict)) or ("info" not in js):
            logger.warning("Connection to JPMorgan DataQuery heartbeat failed")
<<<<<<< HEAD
            result: bool = False
=======
            result = False
>>>>>>> 51294c81

        if result:
            result = (int(js["info"]["code"]) == 200) and (
                js["info"]["message"] == "Service Available."
            )

        if verbose:
            print("Connection successful!" if result else "Connection failed.")
        return result

    def _fetch(
        self,
        url: str,
        params: dict = None,
        tracking_id: Optional[str] = None,
    ) -> List[Dict]:
        """
        Make a request to the DataQuery API using the specified parameters.
        Used to wrap a request in a thread for concurrent requests, or to
        simplify the code for single requests.

        :param <str> url: URL to request.
        :param <dict> params: parameters to send with the request.
        :param <dict> proxy: proxy to use for the request.
        :param <str> tracking_id: tracking ID to use for the request.

        :return <List[Dict]>: list of dictionaries containing the response data.

        :raises <InvalidResponseError>: if the response from the server is not valid.
        :raises <Exception>: other exceptions may be raised by underlying functions.
        """

        downloaded_data: List[Dict] = []
        response: Dict = request_wrapper(
            url=url,
            params=params,
            proxy=self.proxy,
            tracking_id=tracking_id,
<<<<<<< HEAD
            **self.auth.get_auth()
=======
            **self.auth.get_auth(),
>>>>>>> 51294c81
        )

        if (response is None) or ("instruments" not in response.keys()):
            raise InvalidResponseError(
                f"Invalid response from DataQuery: {response}\n"
                f"URL: {form_full_url(url, params)}"
                f"Timestamp (UTC): {datetime.utcnow().isoformat()}"
            )

        downloaded_data.extend(response["instruments"])

<<<<<<< HEAD
        if (
                "links" in response.keys()
                and response["links"][1]["next"] is not None
        ):
=======
        if "links" in response.keys() and response["links"][1]["next"] is not None:
>>>>>>> 51294c81
            logger.info("DQ response paginated - get next response page")
            downloaded_data.extend(
                self._fetch(
                    url=self.base_url + response["links"][1]["next"],
                    params={},
<<<<<<< HEAD
                    tracking_id=tracking_id
=======
                    tracking_id=tracking_id,
>>>>>>> 51294c81
                )
            )

        return downloaded_data

    def get_catalogue(self):
        """
        Method to get the JPMaQS catalogue.
        Not yet implemented.
        """
        raise NotImplementedError("This method has not been implemented yet.")

    def filter_exprs_from_catalogue(self, expressions: List[str]) -> List[str]:
        """
        Method to filter a list of expressions against the JPMaQS catalogue.
        Would avoid unnecessary calls or passing invalid expressions to the API.

        Not yet implemented.
        """
        raise NotImplementedError("This method has not been implemented yet.")

    def download(
            self,
            expressions: List[str],
            params: dict,
            url: str,
            tracking_id: str,
            delay_param: float,
            show_progress: bool = False,
            retry_counter: int = 0
    ) -> List[dict]:
        if retry_counter > 0:
            print("Retrying failed downloads. Retry count:", retry_counter)

        if retry_counter > HL_RETRY_COUNT:
            raise DownloadError(
                f"Failed {retry_counter} times to download data all requested data.\n"
                f"No longer retrying."
            )

        expr_batches: List[List[str]] = [
            expressions[i:i + self.batch_size]
            for i in range(0, len(expressions), self.batch_size)
        ]

        download_outputs: List[List[Dict]] = []
        failed_batches: List[List[str]] = []
        continuous_failures: int = 0
        last_five_exc: List[Exception] = []

        future_objects: List[concurrent.futures.Future] = []
        with concurrent.futures.ThreadPoolExecutor() as executor:
            for ib, expr_batch in tqdm(
                enumerate(expr_batches),
                desc="Requesting data",
                disable=not show_progress,
                total=len(expr_batches),
            ):
                curr_params: Dict = params.copy()
                curr_params["expressions"] = expr_batch
                future_objects.append(
                    executor.submit(
                        self._fetch,
                        url=url,
                        params=curr_params,
                        tracking_id=tracking_id,
                    )
                )
                time.sleep(delay_param)

            for ib, future in tqdm(
                enumerate(future_objects),
                desc="Downloading data",
                disable=not show_progress,
                total=len(future_objects),
            ):
                try:
                    download_outputs.append(future.result())
                    continuous_failures = 0
                except Exception as exc:
                    if isinstance(exc, (KeyboardInterrupt, AuthenticationError)):
                        raise exc

                    failed_batches.append(expr_batches[ib])
                    self.msg_errors.append(
                        f"Batch {ib} failed with exception: {exc}"
                    )
                    continuous_failures += 1
                    last_five_exc.append(exc)
                    if continuous_failures > MAX_CONTINUOUS_FAILURES:
                        exc_str: str = "\n".join(
                            [str(e) for e in last_five_exc]
                        )
                        raise DownloadError(
                            f"Failed {continuous_failures} times to download data."
                            f" Last five exceptions: \n{exc_str}"
                        )

                    if self.debug:
                        raise exc

        final_output: List[Dict] = list(itertools.chain.from_iterable(download_outputs))

        if len(failed_batches) > 0:
            flat_failed_batches: List[str] = list(
                itertools.chain.from_iterable(failed_batches)
            )
            retried_output: List[dict] = self.download(
                expressions=flat_failed_batches,
                params=params,
                url=url,
                tracking_id=tracking_id,
                delay_param=delay_param + 0.1,
                show_progress=show_progress,
                retry_counter=retry_counter+1,
            )

            final_output += retried_output  # extend retried output

        return final_output

    def download_data(
        self,
        expressions: List[str],
        start_date: str = "2000-01-01",
        end_date: str = None,
        show_progress: bool = False,
        endpoint: str = TIMESERIES_ENDPOINT,
        calender: str = "CAL_ALLDAYS",
        frequency: str = "FREQ_DAY",
        conversion: str = "CONV_LASTBUS_ABS",
        nan_treatment: str = "NA_NOTHING",
        reference_data: str = "NO_REFERENCE_DATA",
        retry_counter: int = 0,
        delay_param: float = API_DELAY_PARAM,  # TODO do we want the user to have access to this?
        # filter_from_catalogue: bool = True,
    ) -> List[Dict]:
        """
        Download data from the DataQuery API.

        :param <List[str]> expressions: list of expressions to download.
        :param <str> start_date: start date for the data in the ISO-8601 format
            (YYYY-MM-DD).
        :param <str> end_date: end date for the data in the ISO-8601 format
            (YYYY-MM-DD).
        :param <bool> show_progress: whether to show a progress bar for the download.
        :param <str> endpoint: endpoint to use for the download.
        :param <str> calender: calendar setting to use for the download.
        :param <str> frequency: frequency of data points to use for the download.
        :param <str> conversion: conversion setting to use for the download.
        :param <str> nan_treatment: NaN treatment setting to use for the download.
        :param <str> reference_data: reference data to pass to the API kwargs.
        :param <int> retry_counter: number of times the download has been retried.
        :param <float> delay_param: delay between requests to the API.

        :return <List[Dict]>: list of dictionaries containing the response data.

        :raises <ValueError>: if any arguments are invalid or semantically incorrect
            (see validate_download_args()).
        :raises <DownloadError>: if the download fails.
        :raises <ConnectionError(HeartbeatError)>: if the heartbeat fails.
        :raises <Exception>: other exceptions may be raised by underlying functions.
        """
        tracking_id: str = TIMESERIES_TRACKING_ID
        if end_date is None:
            end_date = datetime.today().strftime("%Y-%m-%d")
            # NOTE : if "future dates" are passed, they must be passed by parent functions
            # see jpmaqs.py

        # NOTE : args validated only on first call, not on retries
        # this is because the args can be modified by the retry mechanism
        # (eg. date format)

        validate_download_args(
            expressions=expressions,
            start_date=start_date,
            end_date=end_date,
            show_progress=show_progress,
            endpoint=endpoint,
            calender=calender,
            frequency=frequency,
            conversion=conversion,
            nan_treatment=nan_treatment,
            reference_data=reference_data,
            retry_counter=retry_counter,
            delay_param=delay_param,
        )

        if (
                datetime.strptime(end_date, "%Y-%m-%d")
                < datetime.strptime(start_date, "%Y-%m-%d")
        ):
            logger.warning(
                "Start date (%s) is after end-date (%s): swap them!",
                start_date,
                end_date
            )
            start_date, end_date = end_date, start_date

        # remove dashes from dates to match DQ format
        start_date: str = start_date.replace("-", "")
        end_date: str = end_date.replace("-", "")

        # check heartbeat before each "batch" of requests
        if self._check_connection:
            if not self.check_connection():
                raise ConnectionError(
                    HeartbeatError(
                        f"Heartbeat failed. Timestamp (UTC):"
                        f" {datetime.utcnow().isoformat()}"
                    )
                )
            time.sleep(delay_param)

        params_dict: Dict = {
            "format": "JSON",
            "start-date": start_date,
            "end-date": end_date,
            "calendar": calender,
            "frequency": frequency,
            "conversion": conversion,
            "nan_treatment": nan_treatment,
            "data": reference_data,
        }

<<<<<<< HEAD
        final_output: List[dict] = self.download(
            expressions=expressions,
            params=params_dict,
            url=self.base_url + endpoint,
            tracking_id=tracking_id,
            delay_param=delay_param,
            show_progress=show_progress
        )
=======
        # if filter_from_catalogue:
        #     expressions = self.filter_exprs_from_catalogue(expressions)

        expr_batches: List[List[str]] = [
            expressions[i : i + self.batch_size]
            for i in range(0, len(expressions), self.batch_size)
        ]

        download_outputs: List[List[Dict]] = []
        failed_batches: List[List[str]] = []

        if self.concurrent:
            future_objects: List[concurrent.futures.Future] = []

            with concurrent.futures.ThreadPoolExecutor() as executor:
                for ib, expr_batch in tqdm(
                    enumerate(expr_batches),
                    desc="Requesting data",
                    disable=not show_progress,
                    total=len(expr_batches),
                ):
                    curr_params: Dict = params_dict.copy()
                    curr_params["expressions"] = expr_batch
                    future_objects.append(
                        executor.submit(
                            self._fetch,
                            url=self.base_url + endpoint,
                            params=curr_params,
                            tracking_id=tracking_id,
                        )
                    )
                    time.sleep(delay_param)

                continuous_failures: int = 0
                last_five_exc: List[Exception] = []
                for ib, future in tqdm(
                    enumerate(future_objects),
                    desc="Downloading data",
                    disable=not show_progress,
                    total=len(future_objects),
                ):
                    try:
                        download_outputs.append(future.result())
                        continuous_failures = 0
                    except Exception as exc:
                        if isinstance(exc, (KeyboardInterrupt, AuthenticationError)):
                            raise exc
                        else:
                            failed_batches.append(expr_batches[ib])
                            self.msg_errors.append(
                                f"Batch {ib} failed with exception: {exc}"
                            )
                            continuous_failures += 1
                            last_five_exc.append(exc)
                            if continuous_failures > MAX_CONTINUOUS_FAILURES:
                                exc_str: str = "\n".join(
                                    [str(e) for e in last_five_exc]
                                )
                                raise DownloadError(
                                    f"Failed {continuous_failures} times to download data."
                                    f" Last five exceptions: \n{exc_str}"
                                )
                            if self.debug:
                                raise exc
                            else:
                                continue

        else:
            for ib, expr_batch in tqdm(
                enumerate(expr_batches),
                desc="Requesting data",
                disable=not show_progress,
            ):
                curr_params: Dict = params_dict.copy()
                curr_params["expressions"] = expr_batch
                try:
                    result = self._fetch(
                        url=self.base_url + endpoint,
                        params=curr_params,
                        tracking_id=tracking_id,
                    )
                    download_outputs.append(result)
                except Exception as exc:
                    if isinstance(exc, (KeyboardInterrupt, AuthenticationError)):
                        raise exc
                    else:
                        failed_batches.append(expr_batch)
                        self.msg_errors.append(
                            f"Batch {ib} failed with exception: {exc}"
                        )
                        if self.debug:
                            raise exc
                        else:
                            continue

        final_output: List[Dict] = list(itertools.chain.from_iterable(download_outputs))
        retried_output = []
        if len(failed_batches) > 0:
            flat_failed_batches: List[str] = list(
                itertools.chain.from_iterable(failed_batches)
            )
            retried_output = self.download_data(
                expressions=flat_failed_batches,
                start_date=start_date,
                end_date=end_date,
                show_progress=show_progress,
                endpoint=endpoint,
                calender=calender,
                frequency=frequency,
                conversion=conversion,
                nan_treatment=nan_treatment,
                reference_data=reference_data,
                retry_counter=retry_counter + 1,
                delay_param=delay_param + 0.1,
            )

        final_output += retried_output  # extend retried output
>>>>>>> 51294c81

        self.unavailable_expressions = get_unavailable_expressions(
            expected_exprs=expressions, dicts_list=final_output
        )

        self.egress_data = egress_logger
        return final_output


if __name__ == "__main__":
    import os

    cf: JPMaQSAPIConfigObject = JPMaQSAPIConfigObject(
        client_id=os.environ["JPMAQS_API_CLIENT_ID"],
        client_secret=os.environ["JPMAQS_API_CLIENT_SECRET"]
    )

    expressions = [
        "DB(JPMAQS,USD_EQXR_VT10,value)",
        "DB(JPMAQS,AUD_EXALLOPENNESS_NSA_1YMA,value)",
    ]

    with DataQueryInterface(config=cf) as dq:
        assert dq.check_connection(verbose=True)

        data = dq.download_data(
            expressions=expressions,
            start_date="2020-01-25",
            end_date="2023-02-05",
            show_progress=True,
        )

    print(f"Succesfully downloaded data for {len(data)} expressions.")<|MERGE_RESOLUTION|>--- conflicted
+++ resolved
@@ -95,7 +95,6 @@
         raise InvalidResponseError(
             f"Request did not return a 200 status code.\n{error_str}"
         )
-<<<<<<< HEAD
 
     try:
         response_dict = response.json()
@@ -109,21 +108,6 @@
         raise InvalidResponseError(
             error_str + f"Error parsing response as JSON: {exc}"
         )
-=======
-    else:
-        try:
-            response_dict = response.json()
-            if response_dict is None:
-                raise InvalidResponseError(f"Response is empty.\n{error_str}")
-            return response_dict
-        except Exception as exc:
-            if isinstance(exc, KeyboardInterrupt):
-                raise exc
-
-            raise InvalidResponseError(
-                error_str + f"Error parsing response as JSON: {exc}"
-            )
->>>>>>> 51294c81
 
 
 def request_wrapper(
@@ -148,11 +132,8 @@
     :param <dict> kwargs: kwargs to pass to requests.request().
     :param <str> tracking_id: default None, unique tracking ID of request.
     :param <dict> proxy: default None, dictionary of proxy settings for request.
-<<<<<<< HEAD
     :param <Tuple[str, str]> cert: default None, tuple of string for filename
         of certificate and key.
-=======
->>>>>>> 51294c81
 
     :return <dict>: response as a dictionary.
 
@@ -365,26 +346,17 @@
             return False
 
         created: datetime = self._stored_token["created_at"]  # utc time of creation
-<<<<<<< HEAD
         expires: datetime = created + timedelta(seconds=self._stored_token["expires_in"])
-=======
-        expires: datetime = created + timedelta(
-            seconds=self._stored_token["expires_in"]
-        )
->>>>>>> 51294c81
+
         utcnow = datetime.utcnow()
         is_active: bool = expires > utcnow
 
         logger.debug(
             "Active token: %s, created: %s, expires: %s, now: %s",
-<<<<<<< HEAD
-            is_active, created, expires, utcnow
-=======
             is_active,
             created,
             expires,
             utcnow,
->>>>>>> 51294c81
         )
 
         return is_active
@@ -442,15 +414,6 @@
         crt: str,
         key: str,
     ):
-<<<<<<< HEAD
-        assert isinstance(username, str), (
-            f"username must be <str> and not {type(username)}"
-        )
-
-        assert isinstance(password, str), (
-            f"password must be <str> and not {type(password)}"
-        )
-=======
         assert isinstance(
             username, str
         ), f"username must be <str> and not {type(username)}"
@@ -458,7 +421,6 @@
         assert isinstance(
             password, str
         ), f"password must be <str> and not {type(password)}"
->>>>>>> 51294c81
 
         self.auth: str = base64.b64encode(
             bytes(f"{username:s}:{password:s}", "utf-8")
@@ -475,7 +437,6 @@
     def get_auth(self) -> Dict[str, Union[str, Optional[Tuple[str, str]]]]:
         headers = {"Authorization": f"Basic {self.auth:s}"}
         return {"headers": headers, "cert": (self.crt, self.key)}
-<<<<<<< HEAD
 
 
 def validate_download_args(
@@ -571,8 +532,6 @@
         curr_dict["attributes"][0]["expression"] for curr_dict in dicts_list
     ]
     return list(set(expected_exprs) - set(found_exprs))
-=======
->>>>>>> 51294c81
 
 
 class DataQueryInterface(object):
@@ -583,13 +542,8 @@
     :param <bool> oauth: whether to use OAuth authentication. Defaults to True.
     :param <bool> debug: whether to print debug messages. Defaults to False.
     :param <bool> concurrent: whether to use concurrent requests. Defaults to True.
-<<<<<<< HEAD
     :param <int> batch_size: default 20, number of expressions to send in a single
         request. Must be a number between 1 and 20 (both included).
-=======
-    :param <int> batch_size: default 20, number of expressions to send in a single request.
-        Must be a number between 1 and 20 (both included).
->>>>>>> 51294c81
     :param <bool> heartbeat: whether to send a heartbeat request. Defaults to True.
     :param <bool> suppress_warnings: whether to suppress warnings. Defaults to True.
 
@@ -614,26 +568,16 @@
         config: JPMaQSAPIConfigObject,
         oauth: bool = True,
         debug: bool = False,
-        concurrent: bool = True,
         batch_size: int = 20,
-<<<<<<< HEAD
-        heartbeat: bool = True,
-        base_url: str = OAUTH_BASE_URL,
-        suppress_warnings: bool = True,
-    ):
-        self.heartbeat: bool = heartbeat
-=======
         check_connection: bool = True,
         base_url: str = OAUTH_BASE_URL,
         suppress_warnings: bool = True,
     ):
         self._check_connection: bool = check_connection
->>>>>>> 51294c81
         self.msg_errors: List[str] = []
         self.msg_warnings: List[str] = []
         self.unavailable_expressions: List[str] = []
         self.debug: bool = debug
-        self.concurrent: bool = concurrent
         self.suppress_warnings: bool = suppress_warnings
         self.batch_size: int = batch_size
 
@@ -653,20 +597,13 @@
 
             self.auth: CertAuth = CertAuth(**config.cert(mask=False))
 
-        assert (
-<<<<<<< HEAD
-                self.auth is not None
-=======
-            self.auth is not None
->>>>>>> 51294c81
-        ), "Failed to initialise access method. Check the config_object passed"
+        assert self.auth is not None, (
+            "Failed to initialise access method. Check the config_object passed"
+        )
 
         self.proxy: Optional[dict] = config.proxy(mask=False)
         self.base_url: str = base_url
-<<<<<<< HEAD
         self.egress_data: dict = {}
-=======
->>>>>>> 51294c81
 
     def __enter__(self):
         return self
@@ -693,21 +630,13 @@
             params={"data": "NO_REFERENCE_DATA"},
             proxy=self.proxy,
             tracking_id=HEARTBEAT_TRACKING_ID,
-<<<<<<< HEAD
-            **self.auth.get_auth()
-=======
             **self.auth.get_auth(),
->>>>>>> 51294c81
         )
 
         result: bool = True
         if (js is None) or (not isinstance(js, dict)) or ("info" not in js):
             logger.warning("Connection to JPMorgan DataQuery heartbeat failed")
-<<<<<<< HEAD
             result: bool = False
-=======
-            result = False
->>>>>>> 51294c81
 
         if result:
             result = (int(js["info"]["code"]) == 200) and (
@@ -746,11 +675,7 @@
             params=params,
             proxy=self.proxy,
             tracking_id=tracking_id,
-<<<<<<< HEAD
-            **self.auth.get_auth()
-=======
             **self.auth.get_auth(),
->>>>>>> 51294c81
         )
 
         if (response is None) or ("instruments" not in response.keys()):
@@ -762,24 +687,13 @@
 
         downloaded_data.extend(response["instruments"])
 
-<<<<<<< HEAD
-        if (
-                "links" in response.keys()
-                and response["links"][1]["next"] is not None
-        ):
-=======
         if "links" in response.keys() and response["links"][1]["next"] is not None:
->>>>>>> 51294c81
             logger.info("DQ response paginated - get next response page")
             downloaded_data.extend(
                 self._fetch(
                     url=self.base_url + response["links"][1]["next"],
                     params={},
-<<<<<<< HEAD
-                    tracking_id=tracking_id
-=======
                     tracking_id=tracking_id,
->>>>>>> 51294c81
                 )
             )
 
@@ -1005,7 +919,6 @@
             "data": reference_data,
         }
 
-<<<<<<< HEAD
         final_output: List[dict] = self.download(
             expressions=expressions,
             params=params_dict,
@@ -1014,125 +927,6 @@
             delay_param=delay_param,
             show_progress=show_progress
         )
-=======
-        # if filter_from_catalogue:
-        #     expressions = self.filter_exprs_from_catalogue(expressions)
-
-        expr_batches: List[List[str]] = [
-            expressions[i : i + self.batch_size]
-            for i in range(0, len(expressions), self.batch_size)
-        ]
-
-        download_outputs: List[List[Dict]] = []
-        failed_batches: List[List[str]] = []
-
-        if self.concurrent:
-            future_objects: List[concurrent.futures.Future] = []
-
-            with concurrent.futures.ThreadPoolExecutor() as executor:
-                for ib, expr_batch in tqdm(
-                    enumerate(expr_batches),
-                    desc="Requesting data",
-                    disable=not show_progress,
-                    total=len(expr_batches),
-                ):
-                    curr_params: Dict = params_dict.copy()
-                    curr_params["expressions"] = expr_batch
-                    future_objects.append(
-                        executor.submit(
-                            self._fetch,
-                            url=self.base_url + endpoint,
-                            params=curr_params,
-                            tracking_id=tracking_id,
-                        )
-                    )
-                    time.sleep(delay_param)
-
-                continuous_failures: int = 0
-                last_five_exc: List[Exception] = []
-                for ib, future in tqdm(
-                    enumerate(future_objects),
-                    desc="Downloading data",
-                    disable=not show_progress,
-                    total=len(future_objects),
-                ):
-                    try:
-                        download_outputs.append(future.result())
-                        continuous_failures = 0
-                    except Exception as exc:
-                        if isinstance(exc, (KeyboardInterrupt, AuthenticationError)):
-                            raise exc
-                        else:
-                            failed_batches.append(expr_batches[ib])
-                            self.msg_errors.append(
-                                f"Batch {ib} failed with exception: {exc}"
-                            )
-                            continuous_failures += 1
-                            last_five_exc.append(exc)
-                            if continuous_failures > MAX_CONTINUOUS_FAILURES:
-                                exc_str: str = "\n".join(
-                                    [str(e) for e in last_five_exc]
-                                )
-                                raise DownloadError(
-                                    f"Failed {continuous_failures} times to download data."
-                                    f" Last five exceptions: \n{exc_str}"
-                                )
-                            if self.debug:
-                                raise exc
-                            else:
-                                continue
-
-        else:
-            for ib, expr_batch in tqdm(
-                enumerate(expr_batches),
-                desc="Requesting data",
-                disable=not show_progress,
-            ):
-                curr_params: Dict = params_dict.copy()
-                curr_params["expressions"] = expr_batch
-                try:
-                    result = self._fetch(
-                        url=self.base_url + endpoint,
-                        params=curr_params,
-                        tracking_id=tracking_id,
-                    )
-                    download_outputs.append(result)
-                except Exception as exc:
-                    if isinstance(exc, (KeyboardInterrupt, AuthenticationError)):
-                        raise exc
-                    else:
-                        failed_batches.append(expr_batch)
-                        self.msg_errors.append(
-                            f"Batch {ib} failed with exception: {exc}"
-                        )
-                        if self.debug:
-                            raise exc
-                        else:
-                            continue
-
-        final_output: List[Dict] = list(itertools.chain.from_iterable(download_outputs))
-        retried_output = []
-        if len(failed_batches) > 0:
-            flat_failed_batches: List[str] = list(
-                itertools.chain.from_iterable(failed_batches)
-            )
-            retried_output = self.download_data(
-                expressions=flat_failed_batches,
-                start_date=start_date,
-                end_date=end_date,
-                show_progress=show_progress,
-                endpoint=endpoint,
-                calender=calender,
-                frequency=frequency,
-                conversion=conversion,
-                nan_treatment=nan_treatment,
-                reference_data=reference_data,
-                retry_counter=retry_counter + 1,
-                delay_param=delay_param + 0.1,
-            )
-
-        final_output += retried_output  # extend retried output
->>>>>>> 51294c81
 
         self.unavailable_expressions = get_unavailable_expressions(
             expected_exprs=expressions, dicts_list=final_output
