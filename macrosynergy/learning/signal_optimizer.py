--- conflicted
+++ resolved
@@ -299,7 +299,6 @@
         is chosen and used for predicting the targets of the next period.
         """
         # Checks
-<<<<<<< HEAD
         self._checks_calcpred_params(
             name=name,
             models=models,
@@ -312,104 +311,6 @@
             n_iter=n_iter,
             n_jobs=n_jobs,
         )
-=======
-        if not isinstance(name, str):
-            raise TypeError("The pipeline name must be a string.")
-        if models == {}:
-            raise ValueError("The models dictionary cannot be empty.")
-        if not isinstance(models, dict):
-            raise TypeError("The models argument must be a dictionary.")
-        for key in models.keys():
-            if not isinstance(key, str):
-                raise TypeError("The keys of the models dictionary must be strings.")
-            if not isinstance(models[key], (BaseEstimator, Pipeline)):
-                raise TypeError(
-                    "The values of the models dictionary must be sklearn predictors or "
-                    "pipelines."
-                )
-        if not callable(metric):
-            raise TypeError("The metric argument must be a callable object.")
-        if not isinstance(hparam_type, str):
-            raise TypeError("The hparam_type argument must be a string.")
-        if hparam_type not in ["grid", "random", "bayes"]:
-            raise ValueError(
-                "Invalid hyperparameter search type. Must be 'grid', 'random' or 'bayes'."
-            )
-        if hparam_type == "bayes":
-            raise NotImplementedError("Bayesian optimisation not yet implemented.")
-        if not isinstance(hparam_grid, dict):
-            raise TypeError("The hparam_grid argument must be a dictionary.")
-        for pipe_name, pipe_params in hparam_grid.items():
-            if not isinstance(pipe_name, str):
-                raise TypeError(
-                    "The keys of the hparam_grid dictionary must be strings."
-                )
-            if not isinstance(pipe_params, dict):
-                raise TypeError(
-                    "The values of the hparam_grid dictionary must be dictionaries."
-                )
-            if pipe_params != {}:
-                for hparam_key, hparam_values in pipe_params.items():
-                    if not isinstance(hparam_key, str):
-                        raise TypeError(
-                            "The keys of the inner hparam_grid dictionaries must be "
-                            "strings."
-                        )
-                    if hparam_type == "grid":
-                        if not isinstance(hparam_values, list):
-                            raise TypeError(
-                                "The values of the inner hparam_grid dictionaries must be "
-                                "lists if hparam_type is 'grid'."
-                            )
-                        if len(hparam_values) == 0:
-                            raise ValueError(
-                                "The values of the inner hparam_grid dictionaries cannot be "
-                                "empty lists."
-                            )
-                    elif hparam_type == "random":
-                        # hparam_values must either be a list or a scipy.stats distribution
-                        # create typeerror
-                        if isinstance(hparam_values, list):
-                            if len(hparam_values) == 0:
-                                raise ValueError(
-                                    "The values of the inner hparam_grid dictionaries cannot "
-                                    "be empty lists."
-                                )
-                        else:
-                            if not hasattr(hparam_values, "rvs"):
-                                raise ValueError(
-                                    "Invalid random hyperparameter search dictionary element "
-                                    f"for hyperparameter {hparam_key}. The dictionary values "
-                                    "must be scipy.stats distributions."
-                                )
-        if sorted(hparam_grid.keys()) != sorted(models.keys()):
-            raise ValueError(
-                "The keys in the hyperparameter grid must match those in the models "
-                "dictionary."
-            )
-        if not isinstance(min_cids, int):
-            raise TypeError("The min_cids argument must be an integer.")
-        if min_cids < 1:
-            raise ValueError("The min_cids argument must be greater than zero.")
-        if not isinstance(min_periods, int):
-            raise TypeError("The min_periods argument must be an integer.")
-        if min_periods < 1:
-            raise ValueError("The min_periods argument must be greater than zero.")
-        if max_periods is not None:
-            if not isinstance(max_periods, int):
-                raise TypeError("The max_periods argument must be an integer.")
-            if max_periods < 1:
-                raise ValueError("The max_periods argument must be greater than zero.")
-        if hparam_type == "random":
-            if type(n_iter) != int:
-                raise TypeError("The n_iter argument must be an integer.")
-            if n_iter < 1:
-                raise ValueError("The n_iter argument must be greater than zero.")
-        if not isinstance(n_jobs, int):
-            raise TypeError("The n_jobs argument must be an integer.")
-        if (n_jobs <= 0) and (n_jobs != -1):
-            raise ValueError("The n_jobs argument must be greater than zero or -1.")
->>>>>>> 54238a9f
 
         # (1) Create a dataframe to store the signals induced by each model.
         #     The index should be a multi-index with cross-sections equal to those in X
@@ -905,45 +806,7 @@
         has been optimal and used for signal generation, as a binary heatmap.
         """
         # Checks
-<<<<<<< HEAD
         self._checks_models_heatmap(name=name, title=title, cap=cap, figsize=figsize)
-=======
-        if not isinstance(name, str):
-            raise TypeError("The pipeline name must be a string.")
-        if name not in self.chosen_models.name.unique():
-            raise ValueError(
-                f"""The pipeline name {name} is not in the list of already-calculated 
-                pipelines. Please check the pipeline name carefully. If correct, please 
-                run calculate_predictions() first.
-                """
-            )
-        if not isinstance(cap, int):
-            raise TypeError("The cap must be an integer.")
-        if cap <= 0:
-            raise ValueError("The cap must be greater than zero.")
-        if cap > 20:
-            warnings.warn(
-                f"The maximum number of models to display is 20. The cap has been set to "
-                "20.",
-                RuntimeWarning,
-            )
-            cap = 20
-
-        if title is None:
-            title = f"Model Selection Heatmap for {name}"
-        if not isinstance(title, str):
-            raise TypeError("The figure title must be a string.")
-
-        if not isinstance(figsize, tuple):
-            raise TypeError("The figsize argument must be a tuple.")
-        if len(figsize) != 2:
-            raise ValueError("The figsize argument must be a tuple of length 2.")
-        for element in figsize:
-            if not isinstance(element, (int, float)):
-                raise TypeError(
-                    "The elements of the figsize tuple must be floats or ints."
-                )
->>>>>>> 54238a9f
 
         # Get the chosen models for the specified pipeline to visualise selection.
         chosen_models = self.get_optimal_models()
