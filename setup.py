--- conflicted
+++ resolved
@@ -11,11 +11,7 @@
 MAJOR = 0
 MINOR = 0
 MICRO = 38
-<<<<<<< HEAD
-ISRELEASED = False
-=======
 ISRELEASED = True
->>>>>>> 207ea27d
 VERSION = "%d.%d.%d" % (MAJOR, MINOR, MICRO)
 
 if sys.version_info >= (3, 12):
